
> @mindware-blog/site@0.1.0 build C:\Users\jschi\OneDrive\Desktop\2025_portfolio\portfolio-os\apps\site
> next build

   ▲ Next.js 15.5.2
   - Environments: .env.local
<<<<<<< HEAD

   Creating an optimized production build ...
=======
>>>>>>> 31f5145d
<|MERGE_RESOLUTION|>--- conflicted
+++ resolved
@@ -4,8 +4,3 @@
 
    ▲ Next.js 15.5.2
    - Environments: .env.local
-<<<<<<< HEAD
-
-   Creating an optimized production build ...
-=======
->>>>>>> 31f5145d
