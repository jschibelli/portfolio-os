
> @mindware-blog/site@0.1.0 build C:\Users\jschi\OneDrive\Desktop\2025_portfolio\portfolio-os\apps\site
> next build

   ▲ Next.js 15.5.2
   - Environments: .env.local

   Creating an optimized production build ...
<<<<<<< HEAD
 ✓ Compiled successfully in 27.7s
=======
 ✓ Compiled successfully in 31.3s
>>>>>>> d522e8fb
   Skipping validation of types
   Skipping linting
   Collecting page data ...
[google-auth] SSL compatibility fix applied successfully { timestamp: '2025-09-28T03:35:42.656Z', service: 'google-calendar' }
⚠️  Environment validation warnings (development mode):
  - AUTH_ADMIN_PASSWORD: Admin password must be at least 12 characters

💡 Some features may be disabled until environment variables are configured.
[google-auth] SSL compatibility fix applied successfully { timestamp: '2025-09-27T17:40:17.754Z', service: 'google-calendar' }
   See README.md for complete setup instructions.
 ⚠ Using edge runtime on a page currently disables static generation for that page
⚠️  Environment validation warnings (development mode):
<<<<<<< HEAD
  - AUTH_ADMIN_PASSWORD: Admin password must be at least 12 characters

💡 Some features may be disabled until environment variables are configured.
   See README.md for complete setup instructions.
[google-auth] SSL compatibility fix applied successfully { timestamp: '2025-09-28T03:35:42.870Z', service: 'google-calendar' }
[google-auth] SSL compatibility fix applied successfully { timestamp: '2025-09-28T03:35:42.961Z', service: 'google-calendar' }
⚠️  Environment validation warnings (development mode):
  - AUTH_ADMIN_PASSWORD: Admin password must be at least 12 characters

💡 Some features may be disabled until environment variables are configured.
   See README.md for complete setup instructions.
   Generating static pages (0/107) ...
   Generating static pages (26/107) 
⚠️  Environment validation warnings (development mode):
  - AUTH_ADMIN_PASSWORD: Admin password must be at least 12 characters
   Generating static pages (53/107) 
=======
[google-auth] SSL compatibility fix applied successfully { timestamp: '2025-09-27T17:40:17.871Z', service: 'google-calendar' }
  - AUTH_ADMIN_PASSWORD: Admin password must be at least 12 characters
>>>>>>> d522e8fb

💡 Some features may be disabled until environment variables are configured.
   Generating static pages (80/107) 
[google-auth] SSL compatibility fix applied successfully { timestamp: '2025-09-28T03:35:52.393Z', service: 'google-calendar' }
   See README.md for complete setup instructions.
<<<<<<< HEAD
=======
   Generating static pages (0/107) ...
   Generating static pages (26/107) 
   Generating static pages (53/107) 
   Generating static pages (80/107) 
>>>>>>> d522e8fb
⚠️  Environment validation warnings (development mode):
[google-auth] SSL compatibility fix applied successfully { timestamp: '2025-09-27T17:40:30.072Z', service: 'google-calendar' }
  - AUTH_ADMIN_PASSWORD: Admin password must be at least 12 characters
 ✓ Generating static pages (107/107)

💡 Some features may be disabled until environment variables are configured.
[google-auth] SSL compatibility fix applied successfully { timestamp: '2025-09-28T03:35:52.813Z', service: 'google-calendar' }
   See README.md for complete setup instructions.
<<<<<<< HEAD
 ✓ Generating static pages (107/107)
=======
>>>>>>> d522e8fb
   Finalizing page optimization ...
   Collecting build traces ...

Route (app)                                             Size  First Load JS  Revalidate  Expire
<<<<<<< HEAD
┌ ○ /                                                8.07 kB         204 kB
├ ○ /_not-found                                        999 B         103 kB
├ ○ /about                                           8.26 kB         216 kB
=======
┌ ○ /                                                8.01 kB         204 kB
├ ○ /_not-found                                        999 B         103 kB
├ ○ /about                                           8.27 kB         216 kB
>>>>>>> d522e8fb
├ ○ /admin                                           5.78 kB         231 kB
├ ○ /admin/activity                                  5.01 kB         107 kB
├ ○ /admin/analytics                                 12.1 kB         232 kB
├ ○ /admin/articles                                   4.5 kB         124 kB
├ ƒ /admin/articles/[id]/edit                          138 B         144 kB
├ ○ /admin/articles/new                                138 B         144 kB
├ ○ /admin/articles/scheduled                        4.91 kB         107 kB
├ ○ /admin/case-studies                              3.32 kB         117 kB
├ ○ /admin/case-studies/new                          5.64 kB         119 kB
├ ○ /admin/comments                                  4.66 kB         107 kB
├ ○ /admin/control-center                             4.1 kB         115 kB
├ ○ /admin/control-center/analytics                    328 B         102 kB
├ ○ /admin/control-center/calendar                     328 B         102 kB
├ ○ /admin/control-center/composer                   8.43 kB         126 kB
├ ○ /admin/control-center/devops                       328 B         102 kB
├ ○ /admin/control-center/email                      12.8 kB         136 kB
├ ○ /admin/control-center/finance                      328 B         102 kB
├ ○ /admin/control-center/notes                        328 B         102 kB
├ ○ /admin/control-center/social                       328 B         102 kB
├ ○ /admin/media                                     5.34 kB         116 kB
├ ○ /admin/media/upload                              5.17 kB         107 kB
├ ○ /admin/newsletter                                5.48 kB         108 kB
├ ○ /admin/settings                                  4.71 kB         116 kB
├ ○ /admin/settings/appearance                       6.37 kB         108 kB
├ ○ /admin/settings/database                         5.68 kB         108 kB
├ ○ /admin/settings/email                            5.17 kB         107 kB
├ ○ /admin/settings/integrations                     5.85 kB         108 kB
├ ○ /admin/settings/roles                            4.23 kB         106 kB
├ ○ /admin/settings/seo                              5.01 kB         107 kB
├ ○ /admin/settings/users                            4.93 kB         107 kB
├ ○ /admin/tags                                      3.82 kB         106 kB
├ ƒ /api/admin/activity                                328 B         102 kB
├ ƒ /api/admin/analytics                               328 B         102 kB
├ ƒ /api/admin/articles                                328 B         102 kB
├ ƒ /api/admin/articles/[id]                           328 B         102 kB
├ ƒ /api/admin/articles/import-hashnode                328 B         102 kB
├ ƒ /api/admin/articles/scheduled                      328 B         102 kB
├ ƒ /api/admin/case-studies                            328 B         102 kB
├ ƒ /api/admin/case-studies/[id]                       328 B         102 kB
├ ƒ /api/admin/comments                                328 B         102 kB
├ ƒ /api/admin/comments/[id]                           328 B         102 kB
├ ƒ /api/admin/media                                   328 B         102 kB
├ ƒ /api/admin/newsletter                              328 B         102 kB
├ ƒ /api/admin/newsletter/campaigns/[id]               328 B         102 kB
├ ƒ /api/admin/newsletter/subscribers/[id]             328 B         102 kB
├ ƒ /api/admin/roles                                   328 B         102 kB
├ ƒ /api/admin/settings/appearance                     328 B         102 kB
├ ƒ /api/admin/settings/database                       328 B         102 kB
├ ƒ /api/admin/settings/email                          328 B         102 kB
├ ƒ /api/admin/settings/integrations                   328 B         102 kB
├ ƒ /api/admin/settings/seo                            328 B         102 kB
├ ƒ /api/admin/stats                                   328 B         102 kB
├ ƒ /api/admin/tags                                    328 B         102 kB
├ ƒ /api/admin/tags/[id]                               328 B         102 kB
├ ƒ /api/admin/users                                   328 B         102 kB
├ ƒ /api/admin/users/[id]                              328 B         102 kB
├ ƒ /api/ai/og-image                                   328 B         102 kB
├ ƒ /api/ai/writing                                    328 B         102 kB
├ ƒ /api/analytics                                     328 B         102 kB
├ ƒ /api/analytics/overview                            328 B         102 kB
├ ƒ /api/articles/publish                              328 B         102 kB
├ ƒ /api/articles/save-draft                           328 B         102 kB
├ ƒ /api/auth/[...nextauth]                            328 B         102 kB
├ ƒ /api/calendar                                      328 B         102 kB
├ ƒ /api/calendar/event                                328 B         102 kB
├ ƒ /api/calendar/upcoming                             328 B         102 kB
├ ƒ /api/case-studies                                  328 B         102 kB
├ ƒ /api/case-studies/[slug]                           328 B         102 kB
├ ƒ /api/chat                                          328 B         102 kB
├ ƒ /api/contact                                       328 B         102 kB
├ ƒ /api/cron/run-jobs                                 328 B         102 kB
├ ƒ /api/devops                                        328 B         102 kB
├ ƒ /api/devops/github                                 328 B         102 kB
├ ƒ /api/devops/sentry                                 328 B         102 kB
├ ƒ /api/devops/vercel                                 328 B         102 kB
├ ƒ /api/finance                                       328 B         102 kB
├ ƒ /api/finance/stripe/summary                        328 B         102 kB
├ ƒ /api/gmail                                         328 B         102 kB
├ ƒ /api/gmail/delete                                  328 B         102 kB
├ ƒ /api/gmail/list                                    328 B         102 kB
├ ƒ /api/gmail/mark-read                               328 B         102 kB
├ ƒ /api/gmail/permanently-delete                      328 B         102 kB
├ ƒ /api/gmail/restore                                 328 B         102 kB
├ ƒ /api/gmail/send                                    328 B         102 kB
├ ƒ /api/gmail/test                                    328 B         102 kB
├ ƒ /api/gmail/toggle-star                             328 B         102 kB
├ ƒ /api/google/oauth/callback                         328 B         102 kB
├ ƒ /api/google/oauth/health                           328 B         102 kB
├ ƒ /api/google/oauth/start                            328 B         102 kB
├ ƒ /api/media/upload                                  328 B         102 kB
├ ƒ /api/notes                                         328 B         102 kB
├ ƒ /api/schedule/book                                 328 B         102 kB
├ ƒ /api/schedule/health                               328 B         102 kB
├ ƒ /api/schedule/slots                                328 B         102 kB
├ ƒ /api/schedule/slots-optimized                      328 B         102 kB
├ ƒ /api/search                                        328 B         102 kB
├ ƒ /api/social                                        328 B         102 kB
├ ƒ /api/social/publish                                328 B         102 kB
├ ƒ /api/tts                                           328 B         102 kB
├ ƒ /api/upload                                        328 B         102 kB
├ ƒ /api/webhooks/stripe                               328 B         102 kB
├ ○ /blog                                            27.3 kB         253 kB          1m      1y
├ ƒ /blog/[slug]                                       212 B         158 kB
├ ƒ /blog/rss.xml                                      328 B         102 kB
├ ○ /case-studies                                    2.32 kB         170 kB
├ ● /case-studies/[slug]                              154 kB         389 kB
├   └ /case-studies/tendrilo-case-study
<<<<<<< HEAD
├ ○ /case-studies/tendril-multi-tenant-chatbot-saas  10.2 kB         213 kB
├ ○ /contact                                         4.84 kB         198 kB
=======
├ ○ /case-studies/tendril-multi-tenant-chatbot-saas  10.1 kB         213 kB
├ ○ /contact                                         4.86 kB         198 kB
>>>>>>> d522e8fb
├ ○ /login                                           1.91 kB         113 kB
├ ○ /maintenance                                       328 B         102 kB
├ ○ /projects                                        8.93 kB         251 kB
├ ● /projects/[slug]                                 4.96 kB         173 kB
├   ├ /projects/tendrilo
├   ├ /projects/schibelli-site
├   ├ /projects/synaplyai
├   └ [+2 more paths]
├ ƒ /projects/[slug]/opengraph-image                   328 B         102 kB
└ ○ /under-construction                                328 B         102 kB
+ First Load JS shared by all                         102 kB
  ├ chunks/9863-914e0dc62e60f827.js                  45.7 kB
  ├ chunks/f3c972f3-0e0de4aa1fcd26e9.js              54.2 kB
  └ other shared chunks (total)                      2.06 kB


ƒ Middleware                                         34.7 kB

○  (Static)   prerendered as static content
●  (SSG)      prerendered as static HTML (uses generateStaticParams)
ƒ  (Dynamic)  server-rendered on demand
<|MERGE_RESOLUTION|>--- conflicted
+++ resolved
@@ -6,15 +6,10 @@
    - Environments: .env.local
 
    Creating an optimized production build ...
-<<<<<<< HEAD
- ✓ Compiled successfully in 27.7s
-=======
  ✓ Compiled successfully in 31.3s
->>>>>>> d522e8fb
    Skipping validation of types
    Skipping linting
    Collecting page data ...
-[google-auth] SSL compatibility fix applied successfully { timestamp: '2025-09-28T03:35:42.656Z', service: 'google-calendar' }
 ⚠️  Environment validation warnings (development mode):
   - AUTH_ADMIN_PASSWORD: Admin password must be at least 12 characters
 
@@ -23,64 +18,29 @@
    See README.md for complete setup instructions.
  ⚠ Using edge runtime on a page currently disables static generation for that page
 ⚠️  Environment validation warnings (development mode):
-<<<<<<< HEAD
-  - AUTH_ADMIN_PASSWORD: Admin password must be at least 12 characters
-
-💡 Some features may be disabled until environment variables are configured.
-   See README.md for complete setup instructions.
-[google-auth] SSL compatibility fix applied successfully { timestamp: '2025-09-28T03:35:42.870Z', service: 'google-calendar' }
-[google-auth] SSL compatibility fix applied successfully { timestamp: '2025-09-28T03:35:42.961Z', service: 'google-calendar' }
-⚠️  Environment validation warnings (development mode):
+[google-auth] SSL compatibility fix applied successfully { timestamp: '2025-09-27T17:40:17.871Z', service: 'google-calendar' }
   - AUTH_ADMIN_PASSWORD: Admin password must be at least 12 characters
 
 💡 Some features may be disabled until environment variables are configured.
    See README.md for complete setup instructions.
    Generating static pages (0/107) ...
    Generating static pages (26/107) 
-⚠️  Environment validation warnings (development mode):
-  - AUTH_ADMIN_PASSWORD: Admin password must be at least 12 characters
-   Generating static pages (53/107) 
-=======
-[google-auth] SSL compatibility fix applied successfully { timestamp: '2025-09-27T17:40:17.871Z', service: 'google-calendar' }
-  - AUTH_ADMIN_PASSWORD: Admin password must be at least 12 characters
->>>>>>> d522e8fb
-
-💡 Some features may be disabled until environment variables are configured.
-   Generating static pages (80/107) 
-[google-auth] SSL compatibility fix applied successfully { timestamp: '2025-09-28T03:35:52.393Z', service: 'google-calendar' }
-   See README.md for complete setup instructions.
-<<<<<<< HEAD
-=======
-   Generating static pages (0/107) ...
-   Generating static pages (26/107) 
    Generating static pages (53/107) 
    Generating static pages (80/107) 
->>>>>>> d522e8fb
 ⚠️  Environment validation warnings (development mode):
 [google-auth] SSL compatibility fix applied successfully { timestamp: '2025-09-27T17:40:30.072Z', service: 'google-calendar' }
   - AUTH_ADMIN_PASSWORD: Admin password must be at least 12 characters
  ✓ Generating static pages (107/107)
 
 💡 Some features may be disabled until environment variables are configured.
-[google-auth] SSL compatibility fix applied successfully { timestamp: '2025-09-28T03:35:52.813Z', service: 'google-calendar' }
    See README.md for complete setup instructions.
-<<<<<<< HEAD
- ✓ Generating static pages (107/107)
-=======
->>>>>>> d522e8fb
    Finalizing page optimization ...
    Collecting build traces ...
 
 Route (app)                                             Size  First Load JS  Revalidate  Expire
-<<<<<<< HEAD
-┌ ○ /                                                8.07 kB         204 kB
-├ ○ /_not-found                                        999 B         103 kB
-├ ○ /about                                           8.26 kB         216 kB
-=======
 ┌ ○ /                                                8.01 kB         204 kB
 ├ ○ /_not-found                                        999 B         103 kB
 ├ ○ /about                                           8.27 kB         216 kB
->>>>>>> d522e8fb
 ├ ○ /admin                                           5.78 kB         231 kB
 ├ ○ /admin/activity                                  5.01 kB         107 kB
 ├ ○ /admin/analytics                                 12.1 kB         232 kB
@@ -188,13 +148,8 @@
 ├ ○ /case-studies                                    2.32 kB         170 kB
 ├ ● /case-studies/[slug]                              154 kB         389 kB
 ├   └ /case-studies/tendrilo-case-study
-<<<<<<< HEAD
-├ ○ /case-studies/tendril-multi-tenant-chatbot-saas  10.2 kB         213 kB
-├ ○ /contact                                         4.84 kB         198 kB
-=======
 ├ ○ /case-studies/tendril-multi-tenant-chatbot-saas  10.1 kB         213 kB
 ├ ○ /contact                                         4.86 kB         198 kB
->>>>>>> d522e8fb
 ├ ○ /login                                           1.91 kB         113 kB
 ├ ○ /maintenance                                       328 B         102 kB
 ├ ○ /projects                                        8.93 kB         251 kB
