/**
 * Email Service
 * 
 * This module provides email sending functionality with proper error handling
 * and validation. It supports multiple email providers and includes retry logic.
 */

/**
<<<<<<< HEAD
 * Custom error classes for email service
=======
 * Custom error types for better error handling
>>>>>>> ef06475c
 */
export class EmailConfigError extends Error {
  constructor(message: string) {
    super(message);
    this.name = 'EmailConfigError';
  }
}

export class EmailNetworkError extends Error {
  constructor(message: string) {
    super(message);
    this.name = 'EmailNetworkError';
  }
}

export class EmailRateLimitError extends Error {
  public retryAfter?: number;
  
  constructor(message: string, retryAfter?: number) {
    super(message);
    this.name = 'EmailRateLimitError';
    this.retryAfter = retryAfter;
  }
}

export class EmailValidationError extends Error {
<<<<<<< HEAD
  constructor(message: string) {
    super(message);
    this.name = 'EmailValidationError';
=======
  public errors: string[];
  
  constructor(message: string, errors: string[]) {
    super(message);
    this.name = 'EmailValidationError';
    this.errors = errors;
>>>>>>> ef06475c
  }
}

export interface EmailOptions {
  to: string | string[];
  from: string;
  subject: string;
  text?: string;
  html?: string;
  replyTo?: string;
}

export interface EmailResult {
  success: boolean;
  messageId?: string;
}

export interface EmailServiceConfig {
  provider: 'resend' | 'sendgrid' | 'nodemailer';
  apiKey: string;
  fromEmail: string;
  replyToEmail?: string;
}

/**
 * Email service class
 */
export class EmailService {
  private config: EmailServiceConfig;

  constructor(config: EmailServiceConfig) {
    this.config = config;
  }

  /**
   * Send email
   * @throws {EmailValidationError} If email options are invalid
   * @throws {EmailConfigError} If email service is misconfigured
   * @throws {EmailNetworkError} If network error occurs
   * @throws {EmailRateLimitError} If rate limit is exceeded
   */
  async sendEmail(options: EmailOptions): Promise<EmailResult> {
<<<<<<< HEAD
    try {
      // Validate email options
      const validation = this.validateEmailOptions(options);
      if (!validation.isValid) {
        throw new EmailValidationError(`Invalid email options: ${validation.errors.join(', ')}`);
      }
=======
    // Validate email options
    const validation = this.validateEmailOptions(options);
    if (!validation.isValid) {
      throw new EmailValidationError(
        `Invalid email options: ${validation.errors.join(', ')}`,
        validation.errors
      );
    }
>>>>>>> ef06475c

    // Use configured provider
    switch (this.config.provider) {
      case 'resend':
        return await this.sendWithResend(options);
      case 'sendgrid':
        return await this.sendWithSendGrid(options);
      case 'nodemailer':
        return await this.sendWithNodemailer(options);
      default:
        throw new EmailConfigError(`Unsupported email provider: ${this.config.provider}`);
    }
  }

  /**
   * Send email with Resend
   * @throws {EmailConfigError} If API key is not configured
   * @throws {EmailNetworkError} If network error occurs
   * @throws {EmailRateLimitError} If rate limit is exceeded
   */
  private async sendWithResend(options: EmailOptions): Promise<EmailResult> {
    // Mock implementation for testing
    if (process.env.NODE_ENV === 'test') {
      return {
        success: true,
        messageId: 'test-message-id',
      };
    }

    try {
      // Import Resend dynamically to avoid issues in test environments
      const { Resend } = await import('resend');
      
      if (!this.config.apiKey || this.config.apiKey === 'test-api-key') {
<<<<<<< HEAD
        throw new EmailConfigError('Resend API key is not configured. Please set RESEND_API_KEY environment variable.');
=======
        throw new EmailConfigError('Resend API key is not configured. Please contact support.');
>>>>>>> ef06475c
      }

      const resend = new Resend(this.config.apiKey);

      // Prepare email data for Resend
      const emailData: any = {
        from: this.config.fromEmail,
        to: Array.isArray(options.to) ? options.to : [options.to],
        subject: options.subject,
      };

      // Add content (prefer HTML over text)
      if (options.html) {
        emailData.html = options.html;
      } else if (options.text) {
        emailData.text = options.text;
      }

      // Add reply-to if specified
      if (options.replyTo) {
        emailData.reply_to = options.replyTo;
      }

      // Send email via Resend
      const result = await resend.emails.send(emailData);

      if (result.error) {
        // Check if it's a rate limit error
        if (result.error.message?.toLowerCase().includes('rate limit')) {
          throw new EmailRateLimitError('Rate limit exceeded. Please try again later.', 60);
        }
        
        // Check if it's a configuration error
        if (result.error.message?.toLowerCase().includes('api key') || 
            result.error.message?.toLowerCase().includes('unauthorized')) {
          throw new EmailConfigError(`Resend API error: ${result.error.message}`);
        }
        
        // Default to network error
        throw new EmailNetworkError(`Failed to send email: ${result.error.message}`);
      }

      return {
        success: true,
        messageId: result.data?.id,
      };

    } catch (error) {
      // Re-throw our custom errors
      if (error instanceof EmailConfigError || 
          error instanceof EmailRateLimitError || 
          error instanceof EmailNetworkError) {
        throw error;
      }
      
      // Wrap other errors as network errors
      throw new EmailNetworkError(
        error instanceof Error ? error.message : 'Unknown error occurred while sending email'
      );
    }
  }

  /**
   * Send email with SendGrid
   * @throws {EmailConfigError} If SendGrid is not configured
   */
  private async sendWithSendGrid(options: EmailOptions): Promise<EmailResult> {
    // Mock implementation for testing
    if (process.env.NODE_ENV === 'test') {
      return {
        success: true,
        messageId: 'test-message-id',
      };
    }

    // Real implementation would use SendGrid API
    throw new EmailConfigError('SendGrid implementation not available. Please use Resend provider.');
  }

  /**
   * Send email with Nodemailer
   * @throws {EmailConfigError} If Nodemailer is not configured
   */
  private async sendWithNodemailer(options: EmailOptions): Promise<EmailResult> {
    // Mock implementation for testing
    if (process.env.NODE_ENV === 'test') {
      return {
        success: true,
        messageId: 'test-message-id',
      };
    }

    // Real implementation would use Nodemailer
    throw new EmailConfigError('Nodemailer implementation not available. Please use Resend provider.');
  }

  /**
   * Validate email options
   */
  private validateEmailOptions(options: EmailOptions): { isValid: boolean; errors: string[] } {
    const errors: string[] = [];

    if (!options.to || (Array.isArray(options.to) && options.to.length === 0)) {
      errors.push('Recipient email is required');
    }

    if (!options.from || typeof options.from !== 'string') {
      errors.push('From email is required');
    }

    if (!options.subject || typeof options.subject !== 'string') {
      errors.push('Subject is required');
    }

    if (!options.text && !options.html) {
      errors.push('Either text or html content is required');
    }

    return {
      isValid: errors.length === 0,
      errors,
    };
  }
}

/**
 * Create email service instance
 */
export function createEmailService(config: EmailServiceConfig): EmailService {
  return new EmailService(config);
}

/**
 * Default email service instance
 */
export const emailService = createEmailService({
  provider: 'resend',
  apiKey: process.env.RESEND_API_KEY || 'test-api-key',
  fromEmail: process.env.EMAIL_FROM || 'noreply@example.com',
  replyToEmail: process.env.EMAIL_REPLY_TO,
});<|MERGE_RESOLUTION|>--- conflicted
+++ resolved
@@ -6,11 +6,7 @@
  */
 
 /**
-<<<<<<< HEAD
- * Custom error classes for email service
-=======
  * Custom error types for better error handling
->>>>>>> ef06475c
  */
 export class EmailConfigError extends Error {
   constructor(message: string) {
@@ -37,18 +33,12 @@
 }
 
 export class EmailValidationError extends Error {
-<<<<<<< HEAD
-  constructor(message: string) {
-    super(message);
-    this.name = 'EmailValidationError';
-=======
   public errors: string[];
   
   constructor(message: string, errors: string[]) {
     super(message);
     this.name = 'EmailValidationError';
     this.errors = errors;
->>>>>>> ef06475c
   }
 }
 
@@ -91,14 +81,6 @@
    * @throws {EmailRateLimitError} If rate limit is exceeded
    */
   async sendEmail(options: EmailOptions): Promise<EmailResult> {
-<<<<<<< HEAD
-    try {
-      // Validate email options
-      const validation = this.validateEmailOptions(options);
-      if (!validation.isValid) {
-        throw new EmailValidationError(`Invalid email options: ${validation.errors.join(', ')}`);
-      }
-=======
     // Validate email options
     const validation = this.validateEmailOptions(options);
     if (!validation.isValid) {
@@ -107,7 +89,6 @@
         validation.errors
       );
     }
->>>>>>> ef06475c
 
     // Use configured provider
     switch (this.config.provider) {
@@ -142,11 +123,7 @@
       const { Resend } = await import('resend');
       
       if (!this.config.apiKey || this.config.apiKey === 'test-api-key') {
-<<<<<<< HEAD
         throw new EmailConfigError('Resend API key is not configured. Please set RESEND_API_KEY environment variable.');
-=======
-        throw new EmailConfigError('Resend API key is not configured. Please contact support.');
->>>>>>> ef06475c
       }
 
       const resend = new Resend(this.config.apiKey);
