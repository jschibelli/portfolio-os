--- conflicted
+++ resolved
@@ -54,16 +54,13 @@
     availableChapters: any[];
   };
   uiActions?: UIAction[];
-<<<<<<< HEAD
   feedback?: 'up' | 'down' | null;
-=======
   error?: {
     type: string;
     retryable: boolean;
     suggestion?: string;
     originalMessage?: string;
   };
->>>>>>> 043a7bca
 }
 
 interface ConversationHistory {
@@ -720,17 +717,11 @@
       // so we only handle it in the non-stream fallback above
     } catch (error) {
       console.error('Error sending message:', error);
-<<<<<<< HEAD
+      
+      // Track error for analytics
       try {
         trackError('api_error', error instanceof Error ? error.message : String(error));
       } catch {}
-      const errorMessage: Message = {
-        id: (Date.now() + 1).toString(),
-        text: "I'm sorry, I'm experiencing technical difficulties. Please try again later or contact John directly at jschibelli@gmail.com.",
-        sender: 'bot',
-        timestamp: new Date(),
-      };
-=======
       
       // Try to parse error response for user-friendly messages
       let errorMessage: Message;
@@ -781,7 +772,6 @@
         };
       }
       
->>>>>>> 043a7bca
 			setMessages((prev) => [...prev, errorMessage]);
     } finally {
       setIsLoading(false);
