"use client";

import { useState } from 'react';
import { AppProvider } from '../../components/contexts/appContext';
import ModernHeader from '../../components/features/navigation/modern-header';
import { Footer } from '../../components/shared/footer';
import { Container } from '../../components/shared/container';
import Chatbot from '../../components/features/chatbot/Chatbot';
import Image from 'next/image';
import { motion } from 'framer-motion';
import Link from 'next/link';
import { Button } from '../../components/ui/button';
import { Badge } from '../../components/ui/badge';
import { Mail as MailIcon, MapPin as MapPinIcon, Send as SendIcon, CheckCircle as CheckCircleIcon } from 'lucide-react';
import { BlueskySVG as BlueskyIcon, FacebookSVG as FacebookIcon, GithubSVG as GithubIcon, LinkedinSVG as LinkedinIcon } from '../../components/icons';

const defaultPublication = {
  id: 'fallback-contact',
  title: 'John Schibelli',
  displayTitle: 'John Schibelli',
  descriptionSEO: 'Senior Front-End Developer with 15+ years of experience building scalable, high-performance web applications.',
  url: 'https://schibelli.dev',
  posts: { totalDocuments: 0 },
  preferences: { logo: null },
  author: { name: 'John Schibelli', profilePicture: null },
  followersCount: 0,
  isTeam: false,
  favicon: null,
  ogMetaData: { image: null },
};

export default function ContactPage() {
  const [formData, setFormData] = useState({ name: '', email: '', company: '', projectType: '', message: '' });
  const [isSubmitting, setIsSubmitting] = useState(false);
  const [submitStatus, setSubmitStatus] = useState<'idle' | 'success' | 'error'>('idle');

  const onChange = (e: React.ChangeEvent<HTMLInputElement | HTMLTextAreaElement | HTMLSelectElement>) => {
    setFormData({ ...formData, [e.target.name]: e.target.value });
  };

  const validate = (): string[] => {
    const errors: string[] = [];
    if (!formData.name.trim()) errors.push('Name is required');
    if (!formData.email.trim()) errors.push('Email is required');
    if (formData.email && !/^[^\s@]+@[^\s@]+\.[^\s@]+$/.test(formData.email)) errors.push('Valid email required');
    if (!formData.message.trim() || formData.message.trim().length < 10) errors.push('Provide project details (min 10 chars)');
    return errors;
  };

  const onSubmit = async (e: React.FormEvent) => {
    e.preventDefault();
    setSubmitStatus('idle');
    const errs = validate();
    if (errs.length) { setSubmitStatus('error'); setTimeout(() => setSubmitStatus('idle'), 4000); return; }
    setIsSubmitting(true);
    try {
      await new Promise(r => setTimeout(r, 1200));
      setIsSubmitting(false);
      setSubmitStatus('success');
      setFormData({ name: '', email: '', company: '', projectType: '', message: '' });
      setTimeout(() => setSubmitStatus('idle'), 4000);
    } catch {
      setIsSubmitting(false);
      setSubmitStatus('error');
      setTimeout(() => setSubmitStatus('idle'), 4000);
    }
  };

  return (
    <AppProvider publication={defaultPublication as any}>
      <ModernHeader publication={defaultPublication} />

      <main className="min-h-screen bg-white dark:bg-stone-950">
        {/* Hero */}
        <section className="relative min-h-[380px] overflow-hidden bg-stone-50 py-12 md:py-16 dark:bg-stone-900">
          <div className="absolute inset-0 z-0">
            <Image src="/assets/hero/hero-bg4.png" alt="Hero background" fill priority className="object-cover" sizes="100vw" />
          </div>
          <div className="absolute inset-0 z-0 bg-stone-50/70 dark:bg-stone-900/70" />
          <div className="relative z-10">
            <Container className="px-4">
              <motion.div initial={{ opacity: 0, y: 30 }} animate={{ opacity: 1, y: 0 }} transition={{ duration: 0.8 }} className="mx-auto max-w-5xl text-center">
                <h1 className="mb-6 text-5xl font-bold text-stone-900 md:text-6xl dark:text-stone-100">Let's Work
                  <br />
                  <span className="bg-gradient-to-r from-stone-600 to-stone-800 bg-clip-text text-transparent dark:from-stone-300 dark:to-stone-100">Together</span>
                </h1>
                <p className="mb-8 text-xl leading-relaxed text-stone-600 md:text-2xl dark:text-stone-400">I work with teams to build digital experiences that help achieve business goals and bring ideas to life.</p>
                <div className="flex flex-wrap justify-center gap-4 text-sm text-stone-500 dark:text-stone-400">
                  <span className="inline-flex items-center gap-2"><MapPinIcon className="h-4 w-4" /> Northern New Jersey, USA</span>
                  <span className="inline-flex items-center gap-2"><MailIcon className="h-4 w-4" /> Remote & Local Development</span>
                </div>
              </motion.div>
            </Container>
          </div>
        </section>

        {/* Form + Info */}
        <section className="bg-white py-16 dark:bg-stone-950">
          <Container className="px-4">
              <div className="mx-auto grid max-w-6xl grid-cols-1 gap-14 lg:grid-cols-2">
              {/* Form */}
              <motion.div initial={{ opacity: 0, x: -20 }} whileInView={{ opacity: 1, x: 0 }} transition={{ duration: 0.6 }} viewport={{ once: true }} className="space-y-8">
                <div>
<<<<<<< HEAD
                  <h2 className="mb-4 text-3xl font-bold text-stone-900 md:text-4xl dark:text-stone-100">Ready to Discuss Your Vision?</h2>
                  <p className="mb-6 text-lg text-stone-600 dark:text-stone-400">Whether you're launching a startup, scaling an enterprise, or need to modernize your existing platform – I'd be happy to discuss how I might help support your goals.</p>
=======
                  <h2 className="mb-4 text-3xl font-bold text-stone-900 md:text-4xl dark:text-stone-100">Ready to Transform Your Vision?</h2>
                  <p className="mb-6 text-lg text-stone-600 dark:text-stone-400">Whether you're launching a startup, scaling an enterprise, or need to modernize your existing platform – let's discuss how we can work together to build something that meets your goals and supports your business growth.</p>
>>>>>>> d522e8fb
                  <div className="flex flex-wrap gap-3 text-sm">
                    <Badge variant="outline" className="flex items-center gap-1"><SendIcon className="h-3 w-3" /> Free Consultation</Badge>
                    <Badge variant="outline" className="flex items-center gap-1"><MailIcon className="h-3 w-3" /> No Commitment</Badge>
                    <Badge variant="outline" className="flex items-center gap-1"><CheckCircleIcon className="h-3 w-3" /> Quick Response</Badge>
                  </div>
                </div>

                {submitStatus === 'success' ? (
                  <div className="rounded-lg border border-green-200 bg-green-50 p-5 dark:border-green-800 dark:bg-green-900/20">
                    <div className="flex items-center gap-3">
                      <div className="flex h-8 w-8 items-center justify-center rounded-full bg-green-100 dark:bg-green-800"><SendIcon className="h-4 w-4 text-green-600 dark:text-green-400" /></div>
                      <div>
                        <h3 className="text-lg font-semibold text-green-800 dark:text-green-200">Message Sent!</h3>
                        <p className="text-green-700 dark:text-green-300">Thanks — I’ll be in touch shortly.</p>
                      </div>
                    </div>
                  </div>
                ) : submitStatus === 'error' ? (
                  <div className="rounded-lg border border-red-200 bg-red-50 p-5 dark:border-red-800 dark:bg-red-900/20">
                    <div className="flex items-center gap-3">
                      <div className="flex h-8 w-8 items-center justify-center rounded-full bg-red-100 dark:bg-red-800"><SendIcon className="h-4 w-4 text-red-600 dark:text-red-400" /></div>
                      <div>
                        <h3 className="text-lg font-semibold text-red-800 dark:text-red-200">Check your inputs</h3>
                        <p className="text-red-700 dark:text-red-300">Please provide a name, valid email, and at least 10 characters.</p>
                      </div>
                    </div>
                  </div>
                ) : null}

                <form onSubmit={onSubmit} className="space-y-6" role="form" aria-label="Contact form">
                  <div className="grid grid-cols-1 gap-6 md:grid-cols-2">
                    <div>
                      <label htmlFor="name" className="mb-2 block text-sm font-medium text-stone-700 dark:text-stone-300">Name *</label>
                      <input id="name" name="name" value={formData.name} onChange={onChange} required className="w-full rounded-lg border border-stone-300 bg-white px-4 py-3 text-stone-900 focus:border-transparent focus:ring-2 focus:ring-stone-500 dark:border-stone-600 dark:bg-stone-800 dark:text-stone-100" placeholder="Your name" />
                    </div>
                    <div>
                      <label htmlFor="email" className="mb-2 block text-sm font-medium text-stone-700 dark:text-stone-300">Email *</label>
                      <input id="email" name="email" type="email" value={formData.email} onChange={onChange} required className="w-full rounded-lg border border-stone-300 bg-white px-4 py-3 text-stone-900 focus:border-transparent focus:ring-2 focus:ring-stone-500 dark:border-stone-600 dark:bg-stone-800 dark:text-stone-100" placeholder="your@email.com" />
                    </div>
                  </div>
                  <div>
                    <label htmlFor="company" className="mb-2 block text-sm font-medium text-stone-700 dark:text-stone-300">Company</label>
                    <input id="company" name="company" value={formData.company} onChange={onChange} className="w-full rounded-lg border border-stone-300 bg-white px-4 py-3 text-stone-900 focus:border-transparent focus:ring-2 focus:ring-stone-500 dark:border-stone-600 dark:bg-stone-800 dark:text-stone-100" placeholder="Optional" />
                  </div>
                  <div>
                    <label htmlFor="projectType" className="mb-2 block text-sm font-medium text-stone-700 dark:text-stone-300">Project type</label>
                    <select id="projectType" name="projectType" value={formData.projectType} onChange={onChange} className="w-full rounded-lg border border-stone-300 bg-white px-4 py-3 text-stone-900 focus:border-transparent focus:ring-2 focus:ring-stone-500 dark:border-stone-600 dark:bg-stone-800 dark:text-stone-100">
                      <option value="">Select</option>
                      <option value="web-app">Web Application</option>
                      <option value="website">Website</option>
                      <option value="ecommerce">E-commerce</option>
                      <option value="consulting">Consulting</option>
                      <option value="maintenance">Maintenance & Support</option>
                      <option value="other">Other</option>
                    </select>
                  </div>
                  <div>
                    <label htmlFor="message" className="mb-2 block text-sm font-medium text-stone-700 dark:text-stone-300">Project details *</label>
                    <textarea id="message" name="message" rows={6} value={formData.message} onChange={onChange} required className="w-full resize-none rounded-lg border border-stone-300 bg-white px-4 py-3 text-stone-900 focus:border-transparent focus:ring-2 focus:ring-stone-500 dark:border-stone-600 dark:bg-stone-800 dark:text-stone-100" placeholder="Goals, timeline, budget, requirements..." />
                  </div>
                  <Button type="submit" disabled={isSubmitting} size="lg" className="w-full px-8 py-4 text-lg font-semibold">
                    {isSubmitting ? <span className="inline-flex items-center gap-2"><span className="h-5 w-5 animate-spin rounded-full border-2 border-current border-t-transparent" /> Sending...</span> : <span className="inline-flex items-center gap-2">Send Message <SendIcon className="h-5 w-5" /></span>}
                  </Button>
                </form>
              </motion.div>

              {/* Info & Social */}
              <motion.div initial={{ opacity: 0, x: 20 }} whileInView={{ opacity: 1, x: 0 }} transition={{ duration: 0.6 }} viewport={{ once: true }} className="space-y-8">
                <div>
<<<<<<< HEAD
                  <h2 className="mb-4 text-3xl font-bold text-stone-900 md:text-4xl dark:text-stone-100">About My Approach</h2>
=======
                  <h2 className="mb-4 text-3xl font-bold text-stone-900 md:text-4xl dark:text-stone-100">Why Choose John Schibelli?</h2>
>>>>>>> d522e8fb
                  <p className="text-lg text-stone-600 dark:text-stone-400">I'm a developer who works collaboratively with clients to support their digital transformation goals. Based in Northern New Jersey, I combine technical skills with business understanding to help deliver solutions that support your objectives.</p>
                </div>
                <div className="space-y-6">
                  <div className="flex items-start gap-4">
                    <div className="flex h-12 w-12 flex-shrink-0 items-center justify-center rounded-lg bg-primary/10"><MailIcon className="h-6 w-6 text-primary" /></div>
                    <div>
                      <h3 className="mb-1 text-lg font-semibold text-stone-900 dark:text-stone-100">Professional Email</h3>
                      <a href="mailto:john@schibelli.dev" className="text-lg font-medium text-primary hover:text-primary/80 transition-colors duration-200">john@schibelli.dev</a>
                    </div>
                  </div>
                  <div className="flex items-start gap-4">
                    <div className="flex h-12 w-12 flex-shrink-0 items-center justify-center rounded-lg bg-stone-100 dark:bg-stone-800"><MapPinIcon className="h-6 w-6 text-stone-600 dark:text-stone-400" /></div>
                    <div>
                      <h3 className="mb-1 text-lg font-semibold text-stone-900 dark:text-stone-100">Northern New Jersey Development Services</h3>
                      <p className="text-stone-600 dark:text-stone-400">Serving clients worldwide with remote React and Next.js development</p>
                    </div>
                  </div>
                </div>
                <div>
                  <h3 className="mb-4 text-xl font-semibold text-stone-900 dark:text-stone-100">Expert Front-End Development Services</h3>
                  <div className="flex flex-wrap gap-2">
                    <Badge variant="secondary">React Development</Badge>
                    <Badge variant="secondary">Next.js Applications</Badge>
                    <Badge variant="secondary">TypeScript Development</Badge>
                    <Badge variant="secondary">AI Integration</Badge>
                    <Badge variant="secondary">UI/UX Design</Badge>
                    <Badge variant="secondary">Technical Consulting</Badge>
                    <Badge variant="secondary">Performance Optimization</Badge>
                    <Badge variant="secondary">SEO Implementation</Badge>
                  </div>
                </div>
                <div>
                  <h3 className="mb-4 text-xl font-semibold text-stone-900 dark:text-stone-100">Connect With John Schibelli</h3>
                  <div className="flex items-center gap-4">
                    <a href="https://linkedin.com/in/johnschibelli" target="_blank" rel="noopener noreferrer" aria-label="Connect with John Schibelli on LinkedIn, external website, opens in new tab" className="flex items-center justify-center rounded-full border border-border p-3 text-muted-foreground transition-colors hover:bg-accent hover:text-accent-foreground">
                      <LinkedinIcon className="h-5 w-5 stroke-current" />
                    </a>
                    <a href="https://github.com/johnschibelli" target="_blank" rel="noopener noreferrer" aria-label="View John Schibelli's GitHub profile, external website, opens in new tab" className="flex items-center justify-center rounded-full border border-border p-3 text-muted-foreground transition-colors hover:bg-accent hover:text-accent-foreground">
                      <GithubIcon className="h-5 w-5 stroke-current" />
                    </a>
                    <a href="https://twitter.com/johnschibelli" target="_blank" rel="noopener noreferrer" aria-label="Follow John Schibelli on Twitter, external website, opens in new tab" className="flex items-center justify-center rounded-full border border-border p-3 text-muted-foreground transition-colors hover:bg-accent hover:text-accent-foreground">
                      <FacebookIcon className="h-5 w-5" />
                    </a>
                    <a href="https://bsky.app/profile/johnschibelli" target="_blank" rel="noopener noreferrer" aria-label="Follow John Schibelli on Bluesky, external website, opens in new tab" className="flex items-center justify-center rounded-full border border-border p-3 text-muted-foreground transition-colors hover:bg-accent hover:text-accent-foreground">
                      <BlueskyIcon className="h-5 w-5 stroke-current" />
                    </a>
                  </div>
                </div>
              </motion.div>
            </div>
          </Container>
        </section>

        {/* Additional SEO Content Section */}
        <section className="bg-stone-50 py-16 dark:bg-stone-900">
          <Container className="px-4">
            <motion.div initial={{ opacity: 0, y: 20 }} whileInView={{ opacity: 1, y: 0 }} transition={{ duration: 0.8 }} viewport={{ once: true }} className="mx-auto max-w-4xl text-center">
              <h2 className="mb-6 text-3xl font-bold text-stone-900 md:text-4xl dark:text-stone-100">Working Together on Next.js & React Development</h2>
              <div className="grid gap-8 md:grid-cols-2 text-left">
                <div>
                  <h3 className="mb-3 text-xl font-semibold text-stone-900 dark:text-stone-100">15+ Years of Front-End Development Experience</h3>
                  <p className="text-stone-600 dark:text-stone-400">With over 15 years of experience in web development, I work with React and Next.js to build high-performance applications. My experience includes TypeScript, modern CSS frameworks, and AI integration to support user experiences.</p>
                </div>
                <div>
                  <h3 className="mb-3 text-xl font-semibold text-stone-900 dark:text-stone-100">Northern New Jersey Based, Globally Available</h3>
                  <p className="text-stone-600 dark:text-stone-400">Located in Northern New Jersey, I serve clients both locally and remotely worldwide. Whether you need a complete web application rebuild or consultation on your existing React project, I'm here to help.</p>
                </div>
                <div>
                  <h3 className="mb-3 text-xl font-semibold text-stone-900 dark:text-stone-100">Professional Service & Quality Code</h3>
                  <p className="text-stone-600 dark:text-stone-400">My focus is on delivering clean, maintainable code with excellent performance and SEO optimization for your business success. Quick response times and professional communication throughout the project.</p>
                </div>
                <div>
                  <h3 className="mb-3 text-xl font-semibold text-stone-900 dark:text-stone-100">Full-Stack Front-End Solutions</h3>
                  <p className="text-stone-600 dark:text-stone-400">From initial design to deployment, I provide comprehensive front-end development services including UI/UX design, performance optimization, accessibility compliance, and ongoing maintenance support.</p>
                </div>
              </div>
            </motion.div>
          </Container>
        </section>

        <Chatbot />
        <Footer publication={defaultPublication} />
      </main>
    </AppProvider>
  );
}<|MERGE_RESOLUTION|>--- conflicted
+++ resolved
@@ -101,13 +101,8 @@
               {/* Form */}
               <motion.div initial={{ opacity: 0, x: -20 }} whileInView={{ opacity: 1, x: 0 }} transition={{ duration: 0.6 }} viewport={{ once: true }} className="space-y-8">
                 <div>
-<<<<<<< HEAD
-                  <h2 className="mb-4 text-3xl font-bold text-stone-900 md:text-4xl dark:text-stone-100">Ready to Discuss Your Vision?</h2>
-                  <p className="mb-6 text-lg text-stone-600 dark:text-stone-400">Whether you're launching a startup, scaling an enterprise, or need to modernize your existing platform – I'd be happy to discuss how I might help support your goals.</p>
-=======
                   <h2 className="mb-4 text-3xl font-bold text-stone-900 md:text-4xl dark:text-stone-100">Ready to Transform Your Vision?</h2>
                   <p className="mb-6 text-lg text-stone-600 dark:text-stone-400">Whether you're launching a startup, scaling an enterprise, or need to modernize your existing platform – let's discuss how we can work together to build something that meets your goals and supports your business growth.</p>
->>>>>>> d522e8fb
                   <div className="flex flex-wrap gap-3 text-sm">
                     <Badge variant="outline" className="flex items-center gap-1"><SendIcon className="h-3 w-3" /> Free Consultation</Badge>
                     <Badge variant="outline" className="flex items-center gap-1"><MailIcon className="h-3 w-3" /> No Commitment</Badge>
@@ -177,11 +172,7 @@
               {/* Info & Social */}
               <motion.div initial={{ opacity: 0, x: 20 }} whileInView={{ opacity: 1, x: 0 }} transition={{ duration: 0.6 }} viewport={{ once: true }} className="space-y-8">
                 <div>
-<<<<<<< HEAD
-                  <h2 className="mb-4 text-3xl font-bold text-stone-900 md:text-4xl dark:text-stone-100">About My Approach</h2>
-=======
                   <h2 className="mb-4 text-3xl font-bold text-stone-900 md:text-4xl dark:text-stone-100">Why Choose John Schibelli?</h2>
->>>>>>> d522e8fb
                   <p className="text-lg text-stone-600 dark:text-stone-400">I'm a developer who works collaboratively with clients to support their digital transformation goals. Based in Northern New Jersey, I combine technical skills with business understanding to help deliver solutions that support your objectives.</p>
                 </div>
                 <div className="space-y-6">
