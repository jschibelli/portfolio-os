"use client";

import { motion } from 'framer-motion';
import Image from 'next/image';
import Link from 'next/link';

import { Layout } from '../../components/shared/layout';
import { Container } from '../../components/shared/container';
import { Button } from '../../components/ui/button';
import Chatbot from '../../components/features/chatbot/Chatbot';
import { Timeline, TimelineItem } from '../../components/ui/timeline';

import {
  ArrowRight,
  Brackets,
  Briefcase,
  Calendar,
  Clock,
  Code,
  GraduationCap,
  Lightbulb,
  Linkedin,
  MapPin,
  Building,
  Star,
  TrendingUp,
  Users,
  Zap,
  CheckCircle,
  Mail,
} from 'lucide-react';

const stats = [
  { icon: MapPin, label: 'Towaco, NJ' },
  { icon: Briefcase, label: 'Senior Level' },
  { icon: Calendar, label: 'Available' },
];

// Experience entries from enterprise about page (used in Career Journey timeline)
const experience = [
  {
    title: 'Senior Front-End Developer',
    company: 'IntraWeb Technology',
    period: '2020 - Present',
    location: 'Montville, NJ',
    description:
      'Lead front-end for company site and client projects; incubated SynaplyAI.',
    achievements: [
      'Built the IntraWeb Technologies website with Next.js, React, TypeScript, and Tailwind CSS; shipped an accessible, SEO-optimized presence.',
      'Delivered custom WordPress and Shopify builds emphasizing mobile performance and SEO for clients including KAL Design.',
      'Scoped requirements, owned timelines, and served as primary client liaison to ensure quality delivery and satisfaction.',
      'Incubated SynaplyAI (multi-tenant AI content collaboration) with front-end architecture, OpenAI integrations, real-time collab editing, and adaptive AI content generation.',
    ],
    logo: '/assets/personal-logo.png',
  },
  {
    title: 'Full-Stack Developer',
    company: 'ColorStreet',
    period: '2024',
    location: 'Totowa, NJ',
    description: 'Contributed to e-commerce platform quality and integrations.',
    achievements: [
      'Implemented automated UI testing with Playwright, improving reliability across releases.',
      'Integrated and validated Nest.js APIs; ensured stable data flow and interface alignment.',
      'Partnered with QA, design, and product to support sprint delivery and UI improvements.',
    ],
    logo: '/assets/personal-logo.png',
  },
  {
    title: 'Senior Front-End Developer',
    company: 'Executive Five Star',
    period: '2016 - 2020',
    location: 'Montville, NJ',
    description: "Owned front-end for the company's car service site and online booking.",
    achievements: [
      'Developed and maintained the primary WordPress site with improved usability and mobile responsiveness.',
      'Integrated Limo Anywhere API for real-time reservations and back-office sync.',
      'Streamlined dispatch workflows by connecting booking front-end to internal systems.',
    ],
    logo: '/assets/personal-logo.png',
  },
  {
    title: 'Front-End Developer',
    company: 'Robert Half Technology',
    period: '2013 - 2016',
    location: 'Parsippany, NJ',
    description: 'Built enterprise UIs and internal tooling in JavaScript ecosystems.',
    achievements: [
      'Developed UIs for internal financial platforms using JavaScript, jQuery, and Bootstrap to improve reporting workflows.',
      'Built interactive presentation tools for pharmaceutical clients using Veeva CRM and HTML5.',
      'Delivered front-end features aligned with enterprise UX guidelines in Agile cycles.',
      'Led multiple internal WordPress projects and mentored junior developers on front-end best practices.',
    ],
    logo: '/assets/personal-logo.png',
  },
  {
    title: 'Web Developer (Contract)',
    company: 'Level-Nine Creative',
    period: '2009 - 2013',
    location: 'Merritt Island, FL',
    description: 'Delivered custom WordPress sites for small businesses and agencies.',
    achievements: [
      'Designed and developed custom websites using WordPress, PHP, JavaScript, and CSS.',
      'Built reusable UI components for responsive, cross-browser performance.',
      'Customized themes/plugins to support marketing workflows and SEO.',
    ],
    logo: '/assets/personal-logo.png',
  },
  {
    title: 'Web Development Program Director',
    company: 'Anthem Institute',
    period: '2005 - 2009',
    location: 'Parsippany, NJ',
    description: 'Led curriculum and instruction across multiple campuses.',
    achievements: [
      'Taught HTML, CSS, JavaScript, PHP, and MySQL; built industry-ready skills.',
      'Managed a team of 8 instructors across 4 campuses; ensured curriculum alignment.',
      'Oversaw accreditation compliance; partnered with Pearson VUE for certification programs.',
    ],
    logo: '/assets/personal-logo.png',
  },
];

export default function AboutPage() {
  return (
    <Layout>
      <main className="min-h-screen bg-background">
        {/* Hero */}
        <section className="relative min-h-[500px] overflow-hidden py-16 md:py-24">
          <div className="absolute inset-0 z-0">
            <div className="h-full w-full bg-cover bg-center bg-no-repeat" style={{ backgroundImage: 'url(/assets/hero/hero-bg.png)' }} />
            <div className="absolute inset-0 bg-gradient-to-br from-stone-900/95 via-stone-900/85 to-stone-800/75" />
            <div className="absolute inset-0 bg-gradient-to-t from-stone-900/70 via-transparent to-stone-900/50" />
          </div>

          <div className="relative z-10">
            <Container className="px-4">
              <motion.div initial={{ opacity: 0, y: 30 }} animate={{ opacity: 1, y: 0 }} transition={{ duration: 1.0, ease: 'easeOut' }} className="mx-auto max-w-7xl">
                <div className="grid grid-cols-1 items-center gap-16 lg:grid-cols-2 lg:gap-20">
                  {/* Portrait */}
                  <motion.div initial={{ opacity: 0, scale: 0.9 }} animate={{ opacity: 1, scale: 1 }} transition={{ duration: 1.0, delay: 0.2, ease: 'easeOut' }} className="flex justify-center lg:justify-start">
                    <div className="relative group">
                      <div className="absolute -inset-4 rounded-full bg-gradient-to-r from-white/20 via-white/10 to-white/20 backdrop-blur-md opacity-60 group-hover:opacity-80 transition-opacity duration-500" />
                      <div className="relative h-64 w-64 overflow-hidden rounded-full bg-gradient-to-br from-stone-200/30 to-stone-300/20 backdrop-blur-sm shadow-2xl md:h-80 md:w-80 lg:h-96 lg:w-96">
                        <Image src="/assets/hero/profile.png" alt="John Schibelli - Senior Front-End Developer" fill className="object-cover transition-transform duration-700 group-hover:scale-105" priority />
                      </div>
                      <motion.div initial={{ opacity: 0, scale: 0, rotate: -180 }} animate={{ opacity: 1, scale: 1, rotate: 0 }} transition={{ duration: 0.8, delay: 0.8, ease: 'easeOut' }} className="absolute -bottom-3 -right-3 flex h-16 w-16 items-center justify-center rounded-full bg-gradient-to-br from-stone-900 via-stone-800 to-stone-900 shadow-2xl backdrop-blur-sm border-2 border-white/20 md:h-20 md:w-20">
                        <Brackets className="h-8 w-8 text-white md:h-10 md:w-10" />
                      </motion.div>
                    </div>
                  </motion.div>

                  {/* Copy */}
                  <motion.div initial={{ opacity: 0, x: 30 }} animate={{ opacity: 1, x: 0 }} transition={{ duration: 1.0, delay: 0.4, ease: 'easeOut' }} className="text-center lg:text-left">
                    <div className="mb-6">
                      <p className="text-lg font-medium text-stone-300 md:text-xl lg:text-2xl tracking-wide">Helping Transform Ideas Into Digital Solutions</p>
                    </div>
                    <h1 className="mb-6 text-4xl font-bold tracking-tight text-white leading-tight md:text-5xl lg:text-6xl">John Schibelli</h1>
                    <p className="mb-6 text-xl font-semibold text-stone-200 md:text-2xl lg:text-3xl">Senior Front-End Developer</p>
<<<<<<< HEAD
                    <p className="mb-8 text-base leading-relaxed text-stone-300 md:text-lg lg:text-xl max-w-2xl mx-auto lg:mx-0">Working to build web applications that support business objectives. I work with React, Next.js, and TypeScript with experience creating scalable digital experiences that help clients achieve their goals.</p>
=======
                    <p className="mb-8 text-base leading-relaxed text-stone-300 md:text-lg lg:text-xl max-w-2xl mx-auto lg:mx-0">Building high-performance web applications that support business growth. I work with React, Next.js, and TypeScript with 15+ years of experience creating scalable digital experiences that help clients achieve their goals.</p>
>>>>>>> d522e8fb

                    <div className="mb-10 grid grid-cols-1 gap-4 sm:grid-cols-3 lg:justify-start">
                      {stats.map(({ icon: Icon, label }) => (
                        <div key={label} className="rounded-xl bg-white/15 p-6 backdrop-blur-md border border-white/25 shadow-xl">
                          <div className="flex items-center justify-center gap-3 text-stone-200 lg:justify-start">
                            <Icon className="h-6 w-6 text-stone-300" />
                            <span className="text-base font-semibold md:text-lg">{label}</span>
                          </div>
                        </div>
                      ))}
                    </div>

                    <div className="flex flex-col justify-center gap-6 sm:flex-row lg:justify-start">
                      <Button size="lg" className="min-w-[200px] justify-center bg-white/25 backdrop-blur-md border border-white/40 text-white hover:bg-white/35 hover:border-white/60 transition-all duration-300 shadow-xl hover:shadow-2xl text-lg font-semibold py-6" asChild>
                        <Link href="/contact">Get In Touch <ArrowRight className="ml-2 h-5 w-5" /></Link>
                      </Button>
                      <Button size="lg" variant="outline" className="min-w-[180px] justify-center border-white/40 text-white hover:bg-white/15 hover:border-white/60 transition-all duration-300 shadow-xl hover:shadow-2xl text-lg font-semibold py-6 backdrop-blur-sm" asChild>
                        <Link href="/projects">View My Projects</Link>
                      </Button>
                    </div>
                  </motion.div>
                </div>
              </motion.div>
            </Container>
          </div>
        </section>

        {/* Personal Story Section (from enterprise) */}
        <section className="bg-muted py-20">
          <Container className="px-4">
            <div className="mx-auto max-w-6xl">
              <div className="mb-16 text-center">
                <h2 className="mb-4 text-3xl font-bold text-stone-900 md:text-4xl dark:text-stone-100">My Journey</h2>
                <p className="text-lg text-stone-600 dark:text-stone-400">From teaching to development: A story of resilience, learning, and growth</p>
              </div>

              {/* Timeline Container */}
              <div className="relative">
                {/* Vertical Timeline Line */}
                <div className="absolute left-8 top-0 bottom-0 w-0.5 bg-gradient-to-b from-stone-300 via-stone-400 to-stone-300 dark:from-stone-600 dark:via-stone-500 dark:to-stone-600 md:left-1/2 md:-translate-x-px"></div>

                {/* Timeline Items */}
                <div className="space-y-12">
                  {/* Teaching Era */}
                  <motion.div
                    initial={{ opacity: 0, x: -30 }}
                    whileInView={{ opacity: 1, x: 0 }}
                    transition={{ duration: 0.8, ease: 'easeOut' }}
                    viewport={{ once: true }}
                    className="relative flex items-start gap-8 md:gap-12"
                  >
                    {/* Timeline Dot */}
                    <div className="absolute left-6 z-10 flex h-4 w-4 items-center justify-center rounded-full bg-stone-900 shadow-lg md:left-1/2 md:-translate-x-2 dark:bg-stone-100">
                      <div className="h-2 w-2 rounded-full bg-white dark:bg-stone-900"></div>
                    </div>

                    {/* Content */}
                    <div className="ml-16 flex-1 md:ml-0 md:flex-none md:w-1/2 md:pr-12">
                      <div className="rounded-lg border border-border bg-card p-6 shadow-sm">
                        <div className="mb-4 flex items-center gap-3">
                          <div className="flex h-12 w-12 items-center justify-center rounded-lg bg-stone-100 dark:bg-stone-800">
                            <GraduationCap className="h-6 w-6 text-stone-600 dark:text-stone-400" />
                          </div>
                          <div>
                            <h3 className="text-xl font-semibold text-stone-900 dark:text-stone-100">The Teaching Years</h3>
                            <p className="text-sm text-stone-500 dark:text-stone-400">2005 - 2009</p>
                          </div>
                        </div>
                        <p className="text-stone-600 dark:text-stone-400">
                          As Web Development Program Director at Anthem Institute, I discovered my passion for making complex concepts accessible. Teaching HTML, CSS, JavaScript, and PHP to students across multiple campuses taught me that <strong className="text-stone-900 dark:text-stone-100">code should be teachable and maintainable</strong> – principles that still guide my development approach today.
                        </p>
                      </div>
                    </div>

                    {/* Spacer for alternating layout */}
                    <div className="hidden md:block md:w-1/2"></div>
                  </motion.div>

                  {/* Challenge & Recovery */}
                  <motion.div
                    initial={{ opacity: 0, x: 30 }}
                    whileInView={{ opacity: 1, x: 0 }}
                    transition={{ duration: 0.8, ease: 'easeOut' }}
                    viewport={{ once: true }}
                    className="relative flex items-start gap-8 md:gap-12"
                  >
                    {/* Timeline Dot */}
                    <div className="absolute left-6 z-10 flex h-4 w-4 items-center justify-center rounded-full bg-stone-900 shadow-lg md:left-1/2 md:-translate-x-2 dark:bg-stone-100">
                      <div className="h-2 w-2 rounded-full bg-white dark:bg-stone-900"></div>
                    </div>

                    {/* Spacer for alternating layout */}
                    <div className="hidden md:block md:w-1/2"></div>

                    {/* Content */}
                    <div className="ml-16 flex-1 md:ml-0 md:flex-none md:w-1/2 md:pl-12">
                      <div className="rounded-lg border border-border bg-card p-6 shadow-sm">
                        <div className="mb-4 flex items-center gap-3">
                          <div className="flex h-12 w-12 items-center justify-center rounded-lg bg-stone-100 dark:bg-stone-800">
                            <Star className="h-6 w-6 text-stone-600 dark:text-stone-400" />
                          </div>
                          <div>
                            <h3 className="text-xl font-semibold text-stone-900 dark:text-stone-100">Overcoming Challenges</h3>
                            <p className="text-sm text-stone-500 dark:text-stone-400">Personal Growth</p>
                          </div>
                        </div>
                        <p className="text-stone-600 dark:text-stone-400">
                          Life presented unexpected challenges that tested my resilience. Through these experiences, I learned that <strong className="text-stone-900 dark:text-stone-100">perseverance and adaptability are as crucial in life as they are in code</strong>. This deepened my understanding of accessibility and inclusive design – principles I now champion in every project.
                        </p>
                      </div>
                    </div>
                  </motion.div>

                  {/* Evolution to Modern Development */}
                  <motion.div
                    initial={{ opacity: 0, x: -30 }}
                    whileInView={{ opacity: 1, x: 0 }}
                    transition={{ duration: 0.8, ease: 'easeOut' }}
                    viewport={{ once: true }}
                    className="relative flex items-start gap-8 md:gap-12"
                  >
                    {/* Timeline Dot */}
                    <div className="absolute left-6 z-10 flex h-4 w-4 items-center justify-center rounded-full bg-stone-900 shadow-lg md:left-1/2 md:-translate-x-2 dark:bg-stone-100">
                      <div className="h-2 w-2 rounded-full bg-white dark:bg-stone-900"></div>
                    </div>

                    {/* Content */}
                    <div className="ml-16 flex-1 md:ml-0 md:flex-none md:w-1/2 md:pr-12">
                      <div className="rounded-lg border border-border bg-card p-6 shadow-sm">
                        <div className="mb-4 flex items-center gap-3">
                          <div className="flex h-12 w-12 items-center justify-center rounded-lg bg-stone-100 dark:bg-stone-800">
                            <Brackets className="h-6 w-6 text-stone-600 dark:text-stone-400" />
                          </div>
                          <div>
                            <h3 className="text-xl font-semibold text-stone-900 dark:text-stone-100">Modern Development</h3>
                            <p className="text-sm text-stone-500 dark:text-stone-400">2009 - Present</p>
                          </div>
                        </div>
                        <p className="text-stone-600 dark:text-stone-400">
                          My journey evolved from WordPress customization to building enterprise-scale applications with React, Next.js, and AI integrations. The educator in me still shines through – I believe in <strong className="text-stone-900 dark:text-stone-100">writing code that tells a story</strong>, documenting thoroughly, and mentoring team members to ensure every project is built for the long term.
                        </p>
                      </div>
                    </div>

                    {/* Spacer for alternating layout */}
                    <div className="hidden md:block md:w-1/2"></div>
                  </motion.div>

                  {/* Current Mission */}
                  <motion.div
                    initial={{ opacity: 0, x: 30 }}
                    whileInView={{ opacity: 1, x: 0 }}
                    transition={{ duration: 0.8, ease: 'easeOut' }}
                    viewport={{ once: true }}
                    className="relative flex items-start gap-8 md:gap-12"
                  >
                    {/* Timeline Dot */}
                    <div className="absolute left-6 z-10 flex h-4 w-4 items-center justify-center rounded-full bg-gradient-to-r from-stone-600 to-stone-800 shadow-lg md:left-1/2 md:-translate-x-2 dark:from-stone-300 dark:to-stone-100">
                      <div className="h-2 w-2 rounded-full bg-white dark:bg-stone-900"></div>
                    </div>

                    {/* Spacer for alternating layout */}
                    <div className="hidden md:block md:w-1/2"></div>

                    {/* Content */}
                    <div className="ml-16 flex-1 md:ml-0 md:flex-none md:w-1/2 md:pl-12">
                      <div className="rounded-lg border-2 border-primary/20 bg-gradient-to-br from-card to-accent/10 p-6 shadow-lg">
                        <div className="mb-4 flex items-center gap-3">
                          <div className="flex h-12 w-12 items-center justify-center rounded-lg bg-gradient-to-br from-primary/10 to-primary/20">
                            <Lightbulb className="h-6 w-6 text-primary" />
                          </div>
                          <div>
                            <h3 className="text-xl font-semibold text-stone-900 dark:text-stone-100">Today's Mission</h3>
                            <p className="text-sm text-stone-500 dark:text-stone-400">Building the Future</p>
                          </div>
                        </div>
                        <p className="text-stone-600 dark:text-stone-400">
                          As Founder and Lead Developer at IntraWeb Technologies, I'm exploring AI-driven solutions like SynaplyAI and their potential in web development. My mission: <strong className="text-stone-900 dark:text-stone-100">contributing to technology that helps people</strong> – whether that's through accessible interfaces, intelligent automation, or mentoring the next generation of developers.
                        </p>
                      </div>
                    </div>
                  </motion.div>
                </div>
              </div>

              {/* Philosophy Section */}
              <motion.div
                initial={{ opacity: 0, y: 20 }}
                whileInView={{ opacity: 1, y: 0 }}
                transition={{ duration: 0.8, ease: 'easeOut', delay: 0.3 }}
                viewport={{ once: true }}
                className="mt-16 rounded-lg border border-border bg-card p-8 shadow-sm"
              >
                <div className="text-center">
                  <h3 className="mb-4 text-2xl font-bold text-stone-900 dark:text-stone-100">My Development Philosophy</h3>
                  <p className="text-lg leading-relaxed text-stone-600 dark:text-stone-400">
                    <strong className="text-stone-900 dark:text-stone-100">Code is communication.</strong> Every line should be clear, every function should tell a story, and every system should be built with future developers in mind. This educator mindset drives me to create solutions that are not just functional, but truly maintainable and scalable.
                  </p>
                </div>
              </motion.div>
            </div>
          </Container>
        </section>

        {/* Value Props + CTA */}
        <section className="bg-background py-20">
          <Container className="px-4">
            <motion.div initial={{ opacity: 0, y: 20 }} whileInView={{ opacity: 1, y: 0 }} transition={{ duration: 0.8, ease: 'easeOut' }} viewport={{ once: true }} className="mx-auto max-w-7xl">
              <div className="mb-16 text-center">
                <h2 className="mb-4 text-3xl font-bold text-stone-900 md:text-4xl dark:text-stone-100">Why Choose Me</h2>
                <p className="text-lg text-stone-600 dark:text-stone-400 max-w-3xl mx-auto">Results-focused development that supports business growth through collaborative web development and client partnerships</p>
              </div>

              <div className="grid grid-cols-1 gap-8 md:grid-cols-2 lg:grid-cols-3">
                {[
                  {
                    icon: CheckCircle,
                    title: 'Project Delivery',
                    metric: 'Multiple Projects',
                    copy:
                      'Delivered web applications and digital solutions across various industries, working with teams to build e-commerce platforms and AI-driven collaboration tools.',
                  },
                  {
                    icon: Users,
                    title: 'Client Success',
                    metric: 'Strong Relationships',
                    copy:
                      'Maintained strong client relationships through reliable service delivery, clear communication, and meeting project goals consistently.',
                  },
                  {
                    icon: Clock,
                    title: 'Response Time',
                    metric: '24h Response',
                    copy:
                      'Focused on clear communication and timely responses. I prioritize your project needs and aim to respond within 24 hours to keep projects moving forward.',
                  },
                  {
                    icon: Zap,
                    title: 'AI-Enhanced Development',
                    metric: 'Future-Ready',
                    copy:
                      'Working with modern AI tools and development practices to build intelligent, scalable solutions that grow with your business needs.',
                  },
                  {
                    icon: TrendingUp,
                    title: 'Accessibility & SEO',
                    metric: 'WCAG Compliant',
                    copy:
                      'Building inclusive, accessible web experiences that reach all users while optimizing for search engines to maximize your digital presence.',
                  },
                  {
                    icon: Star,
                    title: 'Process Excellence',
                    metric: 'Extensive Experience',
                    copy:
                      'Refined development processes through years of experience, ensuring consistent quality, on-time delivery, and seamless project execution.',
                  },
                ].map(({ icon: Icon, title, metric, copy }, i) => (
                  <motion.div key={title} initial={{ opacity: 0, y: 30 }} whileInView={{ opacity: 1, y: 0 }} transition={{ duration: 0.6, delay: i * 0.1, ease: 'easeOut' }} viewport={{ once: true }} className="group relative overflow-hidden rounded-2xl border border-stone-200 bg-white p-8 shadow-lg dark:border-stone-700 dark:bg-stone-900">
                    <div className="relative mb-6 flex h-16 w-16 items-center justify-center rounded-xl bg-stone-600 shadow-lg dark:bg-stone-500">
                      <Icon className="h-8 w-8 text-white" />
                    </div>
                    <h3 className="mb-3 text-xl font-bold text-stone-900 dark:text-stone-100">{title}</h3>
                    <div className="mb-4 text-3xl font-bold text-stone-700 dark:text-stone-300">{metric}</div>
                    <p className="text-stone-600 dark:text-stone-400">{copy}</p>
                  </motion.div>
                ))}
              </div>

              <motion.div initial={{ opacity: 0, y: 20 }} whileInView={{ opacity: 1, y: 0 }} transition={{ duration: 0.8, delay: 0.6, ease: 'easeOut' }} viewport={{ once: true }} className="mt-16 text-center">
                <p className="mb-6 text-lg text-stone-600 dark:text-stone-400">Ready to experience these results for your project?</p>
                <Button size="lg" className="bg-stone-900 text-white hover:bg-stone-800 dark:bg-stone-100 dark:text-stone-900 dark:hover:bg-stone-200" asChild>
                  <Link href="/contact">Start Your Project <ArrowRight className="ml-2 h-5 w-5" /></Link>
                </Button>
              </motion.div>
            </motion.div>
          </Container>
        </section>

        {/* Career Journey (from enterprise) */}
        <section className="bg-muted py-20">
          <Container className="px-4">
            <div className="mx-auto max-w-6xl">
              <div className="mb-16 text-center">
                <h2 className="mb-4 text-3xl font-bold text-stone-900 md:text-4xl dark:text-stone-100">Career Journey</h2>
                <p className="mb-8 text-lg text-stone-600 dark:text-stone-400">My professional experience and key achievements in web development</p>
                <div className="mx-auto max-w-4xl rounded-lg border border-stone-200 bg-gradient-to-r from-stone-50 to-stone-100 p-6 dark:border-stone-700 dark:from-stone-800 dark:to-stone-900">
                  <div className="grid grid-cols-1 gap-6 md:grid-cols-3">
                    <div className="text-center">
                      <div className="mb-2 text-3xl font-bold text-primary">Senior</div>
                      <div className="text-sm text-stone-600 dark:text-stone-400">Level Expertise</div>
                    </div>
                    <div className="text-center">
                      <div className="mb-2 text-3xl font-bold text-primary">6</div>
                      <div className="text-sm text-stone-600 dark:text-stone-400">Companies</div>
                    </div>
                    <div className="text-center">
                      <div className="mb-2 text-3xl font-bold text-primary">AI</div>
                      <div className="text-sm text-stone-600 dark:text-stone-400">Innovation Focus</div>
                    </div>
                  </div>
                  <div className="mt-4 text-center">
                    <p className="text-sm text-stone-600 dark:text-stone-400">From teaching web development to leading AI-driven projects, my journey spans the evolution of modern web technologies.</p>
                  </div>
                </div>
              </div>

              <Timeline>
                {experience.map((job, index) => (
                  <TimelineItem
                    key={index}
                    title={job.title}
                    company={job.company}
                    period={job.period}
                    location={job.location}
                    description={job.description}
                    achievements={job.achievements}
                    index={index}
                    isLast={index === experience.length - 1}
                  />
                ))}
              </Timeline>
            </div>
          </Container>
        </section>

        {/* Who I Work With */}
        <section className="bg-stone-50 dark:bg-stone-900 border-t border-stone-200 dark:border-stone-800 py-20">
          <Container className="px-4">
            <motion.div initial={{ opacity: 0, y: 20 }} whileInView={{ opacity: 1, y: 0 }} transition={{ duration: 0.8, ease: 'easeOut' }} viewport={{ once: true }} className="mx-auto max-w-6xl">
              <div className="mb-8 text-center">
                <h2 className="mb-4 text-3xl font-bold text-stone-900 md:text-4xl dark:text-stone-100">Who I Work With</h2>
                <p className="text-lg text-stone-600 dark:text-stone-400">Tailored solutions for different audiences and project types</p>
              </div>
              <div className="grid gap-6 md:grid-cols-2 lg:grid-cols-4">
                {/* Recruiters */}
                <motion.div initial={{ opacity: 0, y: 20 }} whileInView={{ opacity: 1, y: 0 }} transition={{ duration: 0.6, delay: 0.1, ease: 'easeOut' }} viewport={{ once: true }} className="group rounded-xl border-2 border-stone-200 bg-gradient-to-br from-stone-50 to-stone-100/50 p-6 text-center transition-all duration-300 hover:border-stone-300 hover:shadow-lg dark:border-stone-700 dark:from-stone-800/30 dark:to-stone-700/20">
                  <div className="mb-4 flex justify-center">
                    <div className="flex h-14 w-14 items-center justify-center rounded-full bg-stone-600 shadow-lg group-hover:bg-stone-700 dark:bg-stone-500 dark:group-hover:bg-stone-400">
                      <Users className="h-7 w-7 text-white" />
                    </div>
                  </div>
                  <h4 className="mb-3 text-lg font-bold text-stone-900 dark:text-stone-100">Recruiters</h4>
                  <p className="mb-4 text-sm text-stone-700 dark:text-stone-300 leading-relaxed">Open to new opportunities and exciting roles in front-end development and technical leadership</p>
                  <div className="text-xs text-stone-600 dark:text-stone-400 font-medium">Available Now • Remote OK</div>
                </motion.div>

                {/* Startup Founders */}
                <motion.div initial={{ opacity: 0, y: 20 }} whileInView={{ opacity: 1, y: 0 }} transition={{ duration: 0.6, delay: 0.2, ease: 'easeOut' }} viewport={{ once: true }} className="group rounded-xl border-2 border-stone-200 bg-gradient-to-br from-stone-50 to-stone-100/50 p-6 text-center transition-all duration-300 hover:border-stone-300 hover:shadow-lg dark:border-stone-700 dark:from-stone-800/30 dark:to-stone-700/20">
                  <div className="mb-4 flex justify-center">
                    <div className="flex h-14 w-14 items-center justify-center rounded-full bg-stone-600 shadow-lg group-hover:bg-stone-700 dark:bg-stone-500 dark:group-hover:bg-stone-400">
                      <Star className="h-7 w-7 text-white" />
                    </div>
                  </div>
                  <h4 className="mb-3 text-lg font-bold text-stone-900 dark:text-stone-100">Startup Founders</h4>
                  <p className="mb-4 text-sm text-stone-700 dark:text-stone-300 leading-relaxed">MVP development, technical consulting, and scaling your product from idea to market</p>
                  <div className="text-xs text-stone-600 dark:text-stone-400 font-medium">Fast Turnaround • Proven Results</div>
                </motion.div>

                {/* Enterprise */}
                <motion.div initial={{ opacity: 0, y: 20 }} whileInView={{ opacity: 1, y: 0 }} transition={{ duration: 0.6, delay: 0.3, ease: 'easeOut' }} viewport={{ once: true }} className="group rounded-xl border-2 border-stone-200 bg-gradient-to-br from-stone-50 to-stone-100/50 p-6 text-center transition-all duration-300 hover:border-stone-300 hover:shadow-lg dark:border-stone-700 dark:from-stone-800/30 dark:to-stone-700/20">
                  <div className="mb-4 flex justify-center">
                    <div className="flex h-14 w-14 items-center justify-center rounded-full bg-stone-600 shadow-lg group-hover:bg-stone-700 dark:bg-stone-500 dark:group-hover:bg-stone-400">
                      <Building className="h-7 w-7 text-white" />
                    </div>
                  </div>
                  <h4 className="mb-3 text-lg font-bold text-stone-900 dark:text-stone-100">Enterprise</h4>
                  <p className="mb-4 text-sm text-stone-700 dark:text-stone-300 leading-relaxed">Technical consulting, architecture design, and enterprise-scale application development</p>
                  <div className="text-xs text-stone-600 dark:text-stone-400 font-medium">Enterprise Ready • Scalable Solutions</div>
                </motion.div>

                {/* Fellow Developers */}
                <motion.div initial={{ opacity: 0, y: 20 }} whileInView={{ opacity: 1, y: 0 }} transition={{ duration: 0.6, delay: 0.4, ease: 'easeOut' }} viewport={{ once: true }} className="group rounded-xl border-2 border-stone-200 bg-gradient-to-br from-stone-50 to-stone-100/50 p-6 text-center transition-all duration-300 hover:border-stone-300 hover:shadow-lg dark:border-stone-700 dark:from-stone-800/30 dark:to-stone-700/20">
                  <div className="mb-4 flex justify-center">
                    <div className="flex h-14 w-14 items-center justify-center rounded-full bg-stone-600 shadow-lg group-hover:bg-stone-700 dark:bg-stone-500 dark:group-hover:bg-stone-400">
                      <Code className="h-7 w-7 text-white" />
                    </div>
                  </div>
                  <h4 className="mb-3 text-lg font-bold text-stone-900 dark:text-stone-100">Developers</h4>
                  <p className="mb-4 text-sm text-stone-700 dark:text-stone-300 leading-relaxed">Collaboration opportunities, knowledge sharing, and contributing to the developer community</p>
                  <div className="text-xs text-stone-600 dark:text-stone-400 font-medium">Open Source • Mentoring</div>
                </motion.div>
              </div>
            </motion.div>
          </Container>
        </section>

        {/* Let’s Build Something Amazing (enterprise 1:1) */}
        <section className="bg-gradient-to-br from-stone-50 via-white to-stone-100 py-20 dark:from-stone-900 dark:via-stone-800 dark:to-stone-900">
          <Container className="px-4">
            <motion.div
              initial={{ opacity: 0, y: 20 }}
              whileInView={{ opacity: 1, y: 0 }}
              transition={{ duration: 0.8, ease: 'easeOut' }}
              viewport={{ once: true }}
              className="mx-auto max-w-7xl"
            >
              <div className="text-center">
                <h2 className="mb-6 text-4xl font-bold text-stone-900 md:text-5xl dark:text-stone-100">Let&apos;s Build Something Amazing</h2>
                <p className="mx-auto max-w-3xl text-xl text-stone-600 dark:text-stone-400">Ready to transform your ideas into digital success? I&apos;m here to help you achieve your goals with expert development and strategic guidance.</p>
                <div className="mt-8 inline-flex items-center gap-3 rounded-full bg-stone-100 px-6 py-3 dark:bg-stone-800/50">
                  <div className="h-3 w-3 rounded-full bg-green-500 animate-pulse" />
                  <span className="font-semibold text-stone-800 dark:text-stone-200">Available for New Projects</span>
                </div>
              </div>

              {/* Two-column info panel */}
              <div className="mt-10 rounded-2xl border-2 border-stone-200 bg-gradient-to-br from-white to-stone-50/50 p-6 shadow-xl dark:border-stone-700 dark:from-stone-900 dark:to-stone-800/50">
                <div className="grid gap-8 lg:grid-cols-2">
                  {/* Get In Touch */}
                  <div>
                    <h3 className="mb-6 text-2xl font-bold text-stone-900 dark:text-stone-100">Get In Touch</h3>
                    <div className="space-y-6">
                      <div className="flex items-start gap-4">
                        <div className="flex h-12 w-12 items-center justify-center rounded-full bg-primary/10">
                          <Mail className="h-6 w-6 text-primary" />
                        </div>
                        <div>
                          <p className="font-semibold text-stone-900 dark:text-stone-100">Email</p>
                          <a href="mailto:john@schibelli.dev" className="text-lg text-primary hover:text-primary/80 transition-colors">john@schibelli.dev</a>
                        </div>
                      </div>
                      <div className="flex items-start gap-4">
                        <div className="flex h-12 w-12 items-center justify-center rounded-full bg-stone-100 dark:bg-stone-800">
                          <MapPin className="h-6 w-6 text-stone-600 dark:text-stone-400" />
                        </div>
                        <div>
                          <p className="font-semibold text-stone-900 dark:text-stone-100">Location</p>
                          <p className="text-lg text-stone-600 dark:text-stone-400">Northern NJ</p>
                        </div>
                      </div>
                      <div className="flex items-start gap-4">
                        <div className="flex h-12 w-12 items-center justify-center rounded-full bg-stone-100 dark:bg-stone-800">
                          <Clock className="h-6 w-6 text-stone-600 dark:text-stone-400" />
                        </div>
                        <div>
                          <p className="font-semibold text-stone-900 dark:text-stone-100">Response Time</p>
                          <p className="text-lg text-stone-600 dark:text-stone-400">Within 24 hours</p>
                        </div>
                      </div>
                    </div>
                  </div>

                  {/* Connect & Learn More */}
                  <div>
                    <h3 className="mb-6 text-2xl font-bold text-stone-900 dark:text-stone-100">Connect & Learn More</h3>
                    <div className="space-y-6">
                      <div className="flex items-start gap-4">
                        <div className="flex h-12 w-12 items-center justify-center rounded-full bg-stone-100 dark:bg-stone-800">
                          <Linkedin className="h-6 w-6 text-stone-600 dark:text-stone-400" />
                        </div>
                        <div>
                          <p className="font-semibold text-stone-900 dark:text-stone-100">LinkedIn</p>
                          <a href="https://linkedin.com/in/johnschibelli" target="_blank" rel="noopener noreferrer" className="text-lg text-primary hover:text-primary/80 transition-colors">Connect with me</a>
                        </div>
                      </div>
                      <div className="flex items-start gap-4">
                        <div className="flex h-12 w-12 items-center justify-center rounded-full bg-stone-100 dark:bg-stone-800">
                          <Calendar className="h-6 w-6 text-stone-600 dark:text-stone-400" />
                        </div>
                        <div>
                          <p className="font-semibold text-stone-900 dark:text-stone-100">Availability</p>
                          <p className="text-lg text-stone-600 dark:text-stone-400">Available for new projects</p>
                        </div>
                      </div>
                      <div className="flex items-start gap-4">
                        <div className="flex h-12 w-12 items-center justify-center rounded-full bg-stone-100 dark:bg-stone-800">
                          <Star className="h-6 w-6 text-stone-600 dark:text-stone-400" />
                        </div>
                        <div>
                          <p className="font-semibold text-stone-900 dark:text-stone-100">Core Specialties</p>
                          <p className="text-lg text-stone-600 dark:text-stone-400">React, Next.js, TypeScript, AI Integration</p>
                        </div>
                      </div>
                    </div>
                  </div>
                </div>
              </div>

              <div className="mt-10 text-center">
                <Button size="lg" asChild>
                  <Link href="/contact">Start Your Project <ArrowRight className="ml-2 h-5 w-5" /></Link>
                </Button>
              </div>
            </motion.div>
          </Container>
        </section>
      </main>
      <Chatbot />
    </Layout>
  );
} <|MERGE_RESOLUTION|>--- conflicted
+++ resolved
@@ -157,11 +157,7 @@
                     </div>
                     <h1 className="mb-6 text-4xl font-bold tracking-tight text-white leading-tight md:text-5xl lg:text-6xl">John Schibelli</h1>
                     <p className="mb-6 text-xl font-semibold text-stone-200 md:text-2xl lg:text-3xl">Senior Front-End Developer</p>
-<<<<<<< HEAD
-                    <p className="mb-8 text-base leading-relaxed text-stone-300 md:text-lg lg:text-xl max-w-2xl mx-auto lg:mx-0">Working to build web applications that support business objectives. I work with React, Next.js, and TypeScript with experience creating scalable digital experiences that help clients achieve their goals.</p>
-=======
                     <p className="mb-8 text-base leading-relaxed text-stone-300 md:text-lg lg:text-xl max-w-2xl mx-auto lg:mx-0">Building high-performance web applications that support business growth. I work with React, Next.js, and TypeScript with 15+ years of experience creating scalable digital experiences that help clients achieve their goals.</p>
->>>>>>> d522e8fb
 
                     <div className="mb-10 grid grid-cols-1 gap-4 sm:grid-cols-3 lg:justify-start">
                       {stats.map(({ icon: Icon, label }) => (
