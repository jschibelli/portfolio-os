
> @mindware-blog/dashboard@0.1.0 build C:\Users\jschi\OneDrive\Desktop\2025_portfolio\portfolio-os\apps\dashboard
> next build

   ▲ Next.js 15.5.2
<<<<<<< HEAD
   - Environments: .env.local
=======

   Creating an optimized production build ...
>>>>>>> 11368481
<|MERGE_RESOLUTION|>--- conflicted
+++ resolved
@@ -3,9 +3,6 @@
 > next build
 
    ▲ Next.js 15.5.2
-<<<<<<< HEAD
    - Environments: .env.local
-=======
 
-   Creating an optimized production build ...
->>>>>>> 11368481
+   Creating an optimized production build ...