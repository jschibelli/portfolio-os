
> @mindware-blog/dashboard@0.1.0 build C:\Users\jschi\OneDrive\Desktop\2025_portfolio\portfolio-os\apps\dashboard
> next build

   ▲ Next.js 15.5.2

   Creating an optimized production build ...
<<<<<<< HEAD
 ⚠ Compiled with warnings in 15.9s
=======
 ⚠ Compiled with warnings in 22.8s
>>>>>>> d522e8fb

./app/api/admin/activity/route.ts
Attempted import error: 'authOptions' is not exported from '@/lib/auth' (imported as 'authOptions').

Import trace for requested module:
./app/api/admin/activity/route.ts

./app/api/admin/activity/route.ts
Attempted import error: 'authOptions' is not exported from '@/lib/auth' (imported as 'authOptions').

Import trace for requested module:
./app/api/admin/activity/route.ts

./app/api/admin/analytics/route.ts
Attempted import error: 'authOptions' is not exported from '@/lib/auth' (imported as 'authOptions').

Import trace for requested module:
./app/api/admin/analytics/route.ts

./app/api/admin/articles/[id]/route.ts
Attempted import error: 'authOptions' is not exported from '@/lib/auth' (imported as 'authOptions').

Import trace for requested module:
./app/api/admin/articles/[id]/route.ts

./app/api/admin/articles/[id]/route.ts
Attempted import error: 'authOptions' is not exported from '@/lib/auth' (imported as 'authOptions').

Import trace for requested module:
./app/api/admin/articles/[id]/route.ts

./app/api/admin/articles/[id]/route.ts
Attempted import error: 'authOptions' is not exported from '@/lib/auth' (imported as 'authOptions').

Import trace for requested module:
./app/api/admin/articles/[id]/route.ts

./app/api/admin/articles/import-hashnode/route.ts
Attempted import error: 'authOptions' is not exported from '@/lib/auth' (imported as 'authOptions').

Import trace for requested module:
./app/api/admin/articles/import-hashnode/route.ts

./app/api/admin/articles/route.ts
Attempted import error: 'authOptions' is not exported from '@/lib/auth' (imported as 'authOptions').

Import trace for requested module:
./app/api/admin/articles/route.ts

./app/api/admin/articles/route.ts
Attempted import error: 'authOptions' is not exported from '@/lib/auth' (imported as 'authOptions').

Import trace for requested module:
./app/api/admin/articles/route.ts

./app/api/admin/articles/scheduled/route.ts
Attempted import error: 'authOptions' is not exported from '@/lib/auth' (imported as 'authOptions').

Import trace for requested module:
./app/api/admin/articles/scheduled/route.ts

./app/api/admin/articles/scheduled/route.ts
Attempted import error: 'authOptions' is not exported from '@/lib/auth' (imported as 'authOptions').

Import trace for requested module:
./app/api/admin/articles/scheduled/route.ts

./app/api/admin/case-studies/[id]/route.ts
Attempted import error: 'authOptions' is not exported from '@/lib/auth' (imported as 'authOptions').

Import trace for requested module:
./app/api/admin/case-studies/[id]/route.ts

./app/api/admin/case-studies/route.ts
Attempted import error: 'authOptions' is not exported from '@/lib/auth' (imported as 'authOptions').

Import trace for requested module:
./app/api/admin/case-studies/route.ts

./app/api/admin/media/route.ts
Attempted import error: 'authOptions' is not exported from '@/lib/auth' (imported as 'authOptions').

Import trace for requested module:
./app/api/admin/media/route.ts

./app/api/admin/media/route.ts
Attempted import error: 'authOptions' is not exported from '@/lib/auth' (imported as 'authOptions').

Import trace for requested module:
./app/api/admin/media/route.ts

./app/api/admin/newsletter/campaigns/[id]/route.ts
Attempted import error: 'authOptions' is not exported from '@/lib/auth' (imported as 'authOptions').

Import trace for requested module:
./app/api/admin/newsletter/campaigns/[id]/route.ts

./app/api/admin/newsletter/campaigns/[id]/route.ts
Attempted import error: 'authOptions' is not exported from '@/lib/auth' (imported as 'authOptions').

Import trace for requested module:
./app/api/admin/newsletter/campaigns/[id]/route.ts

./app/api/admin/newsletter/campaigns/[id]/route.ts
Attempted import error: 'authOptions' is not exported from '@/lib/auth' (imported as 'authOptions').

Import trace for requested module:
./app/api/admin/newsletter/campaigns/[id]/route.ts

./app/api/admin/newsletter/route.ts
Attempted import error: 'authOptions' is not exported from '@/lib/auth' (imported as 'authOptions').

Import trace for requested module:
./app/api/admin/newsletter/route.ts

./app/api/admin/newsletter/route.ts
Attempted import error: 'authOptions' is not exported from '@/lib/auth' (imported as 'authOptions').

Import trace for requested module:
./app/api/admin/newsletter/route.ts

./app/api/admin/newsletter/subscribers/[id]/route.ts
Attempted import error: 'authOptions' is not exported from '@/lib/auth' (imported as 'authOptions').

Import trace for requested module:
./app/api/admin/newsletter/subscribers/[id]/route.ts

./app/api/admin/newsletter/subscribers/[id]/route.ts
Attempted import error: 'authOptions' is not exported from '@/lib/auth' (imported as 'authOptions').

Import trace for requested module:
./app/api/admin/newsletter/subscribers/[id]/route.ts

./app/api/admin/newsletter/subscribers/[id]/route.ts
Attempted import error: 'authOptions' is not exported from '@/lib/auth' (imported as 'authOptions').

Import trace for requested module:
./app/api/admin/newsletter/subscribers/[id]/route.ts

./app/api/admin/settings/database/route.ts
Attempted import error: 'authOptions' is not exported from '@/lib/auth' (imported as 'authOptions').

Import trace for requested module:
./app/api/admin/settings/database/route.ts

./app/api/admin/settings/database/route.ts
Attempted import error: 'authOptions' is not exported from '@/lib/auth' (imported as 'authOptions').

Import trace for requested module:
./app/api/admin/settings/database/route.ts

./app/api/admin/settings/database/route.ts
Attempted import error: 'authOptions' is not exported from '@/lib/auth' (imported as 'authOptions').

Import trace for requested module:
./app/api/admin/settings/database/route.ts

./app/api/admin/stats/route.ts
Attempted import error: 'authOptions' is not exported from '@/lib/auth' (imported as 'authOptions').

Import trace for requested module:
./app/api/admin/stats/route.ts

./app/api/admin/tags/[id]/route.ts
Attempted import error: 'authOptions' is not exported from '@/lib/auth' (imported as 'authOptions').

Import trace for requested module:
./app/api/admin/tags/[id]/route.ts

./app/api/admin/tags/[id]/route.ts
Attempted import error: 'authOptions' is not exported from '@/lib/auth' (imported as 'authOptions').

Import trace for requested module:
./app/api/admin/tags/[id]/route.ts

./app/api/admin/tags/route.ts
Attempted import error: 'authOptions' is not exported from '@/lib/auth' (imported as 'authOptions').

Import trace for requested module:
./app/api/admin/tags/route.ts

./app/api/admin/tags/route.ts
Attempted import error: 'authOptions' is not exported from '@/lib/auth' (imported as 'authOptions').

Import trace for requested module:
./app/api/admin/tags/route.ts

./app/api/admin/users/[id]/route.ts
Attempted import error: 'authOptions' is not exported from '@/lib/auth' (imported as 'authOptions').

Import trace for requested module:
./app/api/admin/users/[id]/route.ts

./app/api/admin/users/[id]/route.ts
Attempted import error: 'authOptions' is not exported from '@/lib/auth' (imported as 'authOptions').

Import trace for requested module:
./app/api/admin/users/[id]/route.ts

./app/api/admin/users/route.ts
Attempted import error: 'authOptions' is not exported from '@/lib/auth' (imported as 'authOptions').

Import trace for requested module:
./app/api/admin/users/route.ts

./app/api/admin/users/route.ts
Attempted import error: 'authOptions' is not exported from '@/lib/auth' (imported as 'authOptions').

Import trace for requested module:
./app/api/admin/users/route.ts

./app/api/auth/[...nextauth]/route.ts
Attempted import error: 'authOptions' is not exported from '@/lib/auth' (imported as 'authOptions').

Import trace for requested module:
./app/api/auth/[...nextauth]/route.ts

./app/api/media/upload/route.ts
Attempted import error: 'authOptions' is not exported from '../../auth/[...nextauth]/route' (imported as 'authOptions').
<<<<<<< HEAD

Import trace for requested module:
./app/api/media/upload/route.ts


[1m[33mwarn[39m[22m - Your `content` configuration includes a pattern which looks like it's accidentally matching all of `node_modules` and can cause serious performance issues.
[1m[33mwarn[39m[22m - Pattern: `..\..\packages\ui\**\*.ts`
[1m[33mwarn[39m[22m - See our documentation for recommendations:
[1m[33mwarn[39m[22m - https://tailwindcss.com/docs/content-configuration#pattern-recommendations
 ✓ Compiled successfully in 79s
=======

Import trace for requested module:
./app/api/media/upload/route.ts

 ✓ Compiled successfully in 34.3s
>>>>>>> d522e8fb
   Skipping validation of types
   Skipping linting
   Collecting page data ...
⚠️  Environment validation warnings (development mode):
  - NEXT_PUBLIC_HASHNODE_PUBLICATION_HOST: Required

💡 Some features may be disabled until environment variables are configured.
   See README.md for complete setup instructions.
[google-auth] OAuth2 credentials not found {
  status: 'MISSING_CREDENTIALS',
  service: 'google-calendar',
  required: [
    'GOOGLE_CLIENT_ID',
    'GOOGLE_CLIENT_SECRET',
    'GOOGLE_REDIRECT_URI',
    'GOOGLE_OAUTH_REFRESH_TOKEN'
  ],
  impact: 'Calendar integration will fall back to mock data',
<<<<<<< HEAD
  timestamp: '2025-09-28T03:36:32.842Z'
=======
  timestamp: '2025-09-27T17:30:45.898Z'
>>>>>>> d522e8fb
}
   Generating static pages (0/54) ...
   Generating static pages (13/54) 
   Generating static pages (26/54) 
   Generating static pages (40/54) 
<<<<<<< HEAD
 ✓ Generating static pages (54/54)
⚠️  Environment validation warnings (development mode):
=======
⚠️  Environment validation warnings (development mode):
 ✓ Generating static pages (54/54)
>>>>>>> d522e8fb
  - NEXT_PUBLIC_HASHNODE_PUBLICATION_HOST: Required

💡 Some features may be disabled until environment variables are configured.
   See README.md for complete setup instructions.
[google-auth] OAuth2 credentials not found {
  status: 'MISSING_CREDENTIALS',
  service: 'google-calendar',
  required: [
    'GOOGLE_CLIENT_ID',
    'GOOGLE_CLIENT_SECRET',
    'GOOGLE_REDIRECT_URI',
    'GOOGLE_OAUTH_REFRESH_TOKEN'
  ],
  impact: 'Calendar integration will fall back to mock data',
<<<<<<< HEAD
  timestamp: '2025-09-28T03:36:40.382Z'
=======
  timestamp: '2025-09-27T17:30:56.280Z'
>>>>>>> d522e8fb
}
   Finalizing page optimization ...
   Collecting build traces ...

Route (app)                                    Size  First Load JS
┌ ○ /                                         227 B         102 kB
├ ○ /_not-found                               999 B         103 kB
├ ○ /admin                                  7.61 kB         232 kB
├ ○ /admin/activity                         5.01 kB         107 kB
├ ○ /admin/analytics                        12.1 kB         232 kB
├ ○ /admin/articles                         4.42 kB         124 kB
├ ƒ /admin/articles/[id]/edit                 135 B         137 kB
├ ○ /admin/articles/new                       135 B         137 kB
├ ○ /admin/articles/scheduled               4.91 kB         107 kB
├ ○ /admin/case-studies                     3.32 kB         117 kB
├ ○ /admin/case-studies/new                 5.64 kB         119 kB
├ ○ /admin/comments                         4.66 kB         107 kB
├ ○ /admin/control-center                   3.98 kB         119 kB
├ ○ /admin/control-center/analytics           227 B         102 kB
├ ○ /admin/control-center/calendar            227 B         102 kB
├ ○ /admin/control-center/composer          5.79 kB         123 kB
├ ○ /admin/control-center/devops              227 B         102 kB
├ ○ /admin/control-center/email             18.6 kB         133 kB
├ ○ /admin/control-center/finance             227 B         102 kB
├ ○ /admin/control-center/notes               227 B         102 kB
├ ○ /admin/control-center/social              227 B         102 kB
├ ○ /admin/media                            5.27 kB         116 kB
├ ○ /admin/media/upload                     5.17 kB         107 kB
├ ○ /admin/newsletter                       5.48 kB         108 kB
├ ○ /admin/settings                         4.64 kB         116 kB
├ ○ /admin/settings/appearance              6.36 kB         108 kB
├ ○ /admin/settings/database                5.68 kB         108 kB
├ ○ /admin/settings/email                   5.17 kB         107 kB
├ ○ /admin/settings/integrations            5.84 kB         108 kB
├ ○ /admin/settings/roles                   4.23 kB         106 kB
├ ○ /admin/settings/seo                     5.01 kB         107 kB
├ ○ /admin/settings/users                   4.94 kB         107 kB
├ ○ /admin/tags                             3.82 kB         106 kB
├ ƒ /api/admin/activity                       227 B         102 kB
├ ƒ /api/admin/analytics                      227 B         102 kB
├ ƒ /api/admin/articles                       227 B         102 kB
├ ƒ /api/admin/articles/[id]                  227 B         102 kB
├ ƒ /api/admin/articles/import-hashnode       227 B         102 kB
├ ƒ /api/admin/articles/scheduled             227 B         102 kB
├ ƒ /api/admin/case-studies                   227 B         102 kB
├ ƒ /api/admin/case-studies/[id]              227 B         102 kB
├ ƒ /api/admin/comments                       227 B         102 kB
├ ƒ /api/admin/comments/[id]                  227 B         102 kB
├ ƒ /api/admin/media                          227 B         102 kB
├ ƒ /api/admin/newsletter                     227 B         102 kB
├ ƒ /api/admin/newsletter/campaigns/[id]      227 B         102 kB
├ ƒ /api/admin/newsletter/subscribers/[id]    227 B         102 kB
├ ƒ /api/admin/roles                          227 B         102 kB
├ ƒ /api/admin/settings/appearance            227 B         102 kB
├ ƒ /api/admin/settings/database              227 B         102 kB
├ ƒ /api/admin/settings/email                 227 B         102 kB
├ ƒ /api/admin/settings/integrations          227 B         102 kB
├ ƒ /api/admin/settings/seo                   227 B         102 kB
├ ƒ /api/admin/stats                          227 B         102 kB
├ ƒ /api/admin/tags                           227 B         102 kB
├ ƒ /api/admin/tags/[id]                      227 B         102 kB
├ ƒ /api/admin/users                          227 B         102 kB
├ ƒ /api/admin/users/[id]                     227 B         102 kB
├ ƒ /api/auth/[...nextauth]                   227 B         102 kB
├ ƒ /api/health                               227 B         102 kB
├ ƒ /api/media/upload                         227 B         102 kB
├ ƒ /api/schedule/book                        227 B         102 kB
├ ƒ /api/webhooks/stripe                      227 B         102 kB
└ ○ /login                                  1.83 kB         113 kB
+ First Load JS shared by all                102 kB
  ├ chunks/9863-914e0dc62e60f827.js         45.7 kB
  ├ chunks/f3c972f3-0e0de4aa1fcd26e9.js     54.2 kB
  └ other shared chunks (total)             2.06 kB


○  (Static)   prerendered as static content
ƒ  (Dynamic)  server-rendered on demand
<|MERGE_RESOLUTION|>--- conflicted
+++ resolved
@@ -5,11 +5,7 @@
    ▲ Next.js 15.5.2
 
    Creating an optimized production build ...
-<<<<<<< HEAD
- ⚠ Compiled with warnings in 15.9s
-=======
  ⚠ Compiled with warnings in 22.8s
->>>>>>> d522e8fb
 
 ./app/api/admin/activity/route.ts
 Attempted import error: 'authOptions' is not exported from '@/lib/auth' (imported as 'authOptions').
@@ -229,24 +225,11 @@
 
 ./app/api/media/upload/route.ts
 Attempted import error: 'authOptions' is not exported from '../../auth/[...nextauth]/route' (imported as 'authOptions').
-<<<<<<< HEAD
 
 Import trace for requested module:
 ./app/api/media/upload/route.ts
 
-
-[1m[33mwarn[39m[22m - Your `content` configuration includes a pattern which looks like it's accidentally matching all of `node_modules` and can cause serious performance issues.
-[1m[33mwarn[39m[22m - Pattern: `..\..\packages\ui\**\*.ts`
-[1m[33mwarn[39m[22m - See our documentation for recommendations:
-[1m[33mwarn[39m[22m - https://tailwindcss.com/docs/content-configuration#pattern-recommendations
- ✓ Compiled successfully in 79s
-=======
-
-Import trace for requested module:
-./app/api/media/upload/route.ts
-
  ✓ Compiled successfully in 34.3s
->>>>>>> d522e8fb
    Skipping validation of types
    Skipping linting
    Collecting page data ...
@@ -265,23 +248,14 @@
     'GOOGLE_OAUTH_REFRESH_TOKEN'
   ],
   impact: 'Calendar integration will fall back to mock data',
-<<<<<<< HEAD
-  timestamp: '2025-09-28T03:36:32.842Z'
-=======
   timestamp: '2025-09-27T17:30:45.898Z'
->>>>>>> d522e8fb
 }
    Generating static pages (0/54) ...
    Generating static pages (13/54) 
    Generating static pages (26/54) 
    Generating static pages (40/54) 
-<<<<<<< HEAD
- ✓ Generating static pages (54/54)
-⚠️  Environment validation warnings (development mode):
-=======
 ⚠️  Environment validation warnings (development mode):
  ✓ Generating static pages (54/54)
->>>>>>> d522e8fb
   - NEXT_PUBLIC_HASHNODE_PUBLICATION_HOST: Required
 
 💡 Some features may be disabled until environment variables are configured.
@@ -296,11 +270,7 @@
     'GOOGLE_OAUTH_REFRESH_TOKEN'
   ],
   impact: 'Calendar integration will fall back to mock data',
-<<<<<<< HEAD
-  timestamp: '2025-09-28T03:36:40.382Z'
-=======
   timestamp: '2025-09-27T17:30:56.280Z'
->>>>>>> d522e8fb
 }
    Finalizing page optimization ...
    Collecting build traces ...
