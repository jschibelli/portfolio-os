<<<<<<< HEAD
// /app/(admin)/admin/articles/_components/EditorToolbar.tsx  
// Enhanced toolbar component with keyboard shortcuts and better UX

'use client'

import React, { useState, useEffect, useRef } from 'react'
import { Editor } from '@tiptap/react'
import { Button } from '@mindware-blog/ui/button'
import { Separator } from '@mindware-blog/ui/separator'
import { Tooltip, TooltipContent, TooltipTrigger } from '@mindware-blog/ui/tooltip'
import { 
  Bold, 
  Italic, 
  Strikethrough, 
  Code, 
  Link as LinkIcon,
  Image as ImageIcon,
  List,
  ListOrdered,
  Quote,
  Heading1,
  Heading2,
  Heading3,
  Heading4,
  Heading5,
  Heading6,
  ChevronDown,
  Table,
  Minus,
  Type,
  Undo,
  Redo,
  X,
  Square
=======
// /app/(admin)/admin/articles/_components/EditorToolbar.tsx
// Enhanced toolbar component with all formatting options matching Hashnode's editor toolbar

'use client'

import React, { useState } from 'react'
import { Editor } from '@tiptap/react'
import { Button } from '@/components/ui/button'
import { Separator } from '@/components/ui/separator'
import { 
  Select,
  SelectContent,
  SelectItem,
  SelectTrigger,
  SelectValue,
} from '@/components/ui/select'
import { 
  Tooltip,
  TooltipContent,
  TooltipProvider,
  TooltipTrigger,
} from '@/components/ui/tooltip'
import {
  Bold,
  Italic,
  Underline,
  Strikethrough,
  List,
  ListOrdered,
  CheckSquare,
  Link,
  Code,
  Code2,
  Quote,
  Minus,
  Undo,
  Redo,
  Image as ImageIcon,
  Table,
  Type,
  MoreHorizontal
>>>>>>> ee2bc21b
} from 'lucide-react'

interface EditorToolbarProps {
  editor: Editor
  onImageUpload: () => void
}

export function EditorToolbar({ editor, onImageUpload }: EditorToolbarProps) {
<<<<<<< HEAD
  const [isHeadingDropdownOpen, setIsHeadingDropdownOpen] = useState(false)
  const dropdownRef = useRef<HTMLDivElement>(null)
  
  // Close dropdown when clicking outside
  useEffect(() => {
    const handleClickOutside = (event: MouseEvent) => {
      if (dropdownRef.current && !dropdownRef.current.contains(event.target as Node)) {
        setIsHeadingDropdownOpen(false)
      }
    }

    if (isHeadingDropdownOpen) {
      document.addEventListener('mousedown', handleClickOutside)
    }

    return () => {
      document.removeEventListener('mousedown', handleClickOutside)
    }
  }, [isHeadingDropdownOpen])
  
  if (!editor) return null

  const setLink = () => {
    const url = window.prompt('Enter URL:')
    if (url) {
      editor.chain().focus().setLink({ href: url }).run()
=======
  const [linkUrl, setLinkUrl] = useState('')

  if (!editor) {
    return null
  }

  const setLink = () => {
    try {
      if (linkUrl && linkUrl.trim()) {
        // Validate URL format
        const urlPattern = /^(https?:\/\/)?([\da-z\.-]+)\.([a-z\.]{2,6})([\/\w \.-]*)*\/?$/
        if (!urlPattern.test(linkUrl)) {
          console.warn('Invalid URL format:', linkUrl)
          return
        }
        editor.chain().focus().setLink({ href: linkUrl }).run()
        setLinkUrl('')
      }
    } catch (error) {
      console.error('Error setting link:', error)
>>>>>>> ee2bc21b
    }
  }

  const insertTable = () => {
<<<<<<< HEAD
    editor.chain().focus().insertTable({ rows: 3, cols: 3, withHeaderRow: true }).run()
  }

  const clearFormatting = () => {
    editor.chain().focus().clearNodes().unsetAllMarks().run()
  }

  const getActiveHeading = () => {
    if (editor.isActive('heading', { level: 1 })) return 'H1'
    if (editor.isActive('heading', { level: 2 })) return 'H2'
    if (editor.isActive('heading', { level: 3 })) return 'H3'
    if (editor.isActive('heading', { level: 4 })) return 'H4'
    if (editor.isActive('heading', { level: 5 })) return 'H5'
    if (editor.isActive('heading', { level: 6 })) return 'H6'
    return 'Normal'
  }

  const headingOptions = [
    { label: 'Normal', command: () => editor.chain().focus().setParagraph().run(), icon: Type },
    { label: 'H1', command: () => editor.chain().focus().toggleHeading({ level: 1 }).run(), icon: Heading1 },
    { label: 'H2', command: () => editor.chain().focus().toggleHeading({ level: 2 }).run(), icon: Heading2 },
    { label: 'H3', command: () => editor.chain().focus().toggleHeading({ level: 3 }).run(), icon: Heading3 },
    { label: 'H4', command: () => editor.chain().focus().toggleHeading({ level: 4 }).run(), icon: Heading4 },
    { label: 'H5', command: () => editor.chain().focus().toggleHeading({ level: 5 }).run(), icon: Heading5 },
    { label: 'H6', command: () => editor.chain().focus().toggleHeading({ level: 6 }).run(), icon: Heading6 },
  ]

  return (
    <div className="flex flex-wrap items-center gap-1 p-3 bg-gray-800 border border-gray-700 rounded-lg shadow-sm">
      <div className="text-xs text-gray-300 font-medium mr-3 px-2 py-1 bg-gray-700 rounded">✍️ Rich Text Editor</div>
      
      {/* Undo/Redo */}
      <Tooltip>
        <TooltipTrigger asChild>
          <Button
            variant="ghost"
            size="sm"
            onClick={() => editor.chain().focus().undo().run()}
            disabled={!editor.can().undo()}
          >
            <Undo className="w-4 h-4" />
          </Button>
        </TooltipTrigger>
        <TooltipContent>Undo (Ctrl+Z)</TooltipContent>
      </Tooltip>

      <Tooltip>
        <TooltipTrigger asChild>
          <Button
            variant="ghost"
            size="sm"
            onClick={() => editor.chain().focus().redo().run()}
            disabled={!editor.can().redo()}
          >
            <Redo className="w-4 h-4" />
          </Button>
        </TooltipTrigger>
        <TooltipContent>Redo (Ctrl+Y)</TooltipContent>
      </Tooltip>

      <Separator orientation="vertical" className="h-6" />

      {/* Text Formatting */}
      <Tooltip>
        <TooltipTrigger asChild>
          <Button
            variant={editor.isActive('bold') ? 'default' : 'ghost'}
            size="sm"
            onClick={() => editor.chain().focus().toggleBold().run()}
          >
            <Bold className="w-4 h-4" />
          </Button>
        </TooltipTrigger>
        <TooltipContent>Bold (Ctrl+B)</TooltipContent>
      </Tooltip>

      <Tooltip>
        <TooltipTrigger asChild>
          <Button
            variant={editor.isActive('italic') ? 'default' : 'ghost'}
            size="sm"
            onClick={() => editor.chain().focus().toggleItalic().run()}
          >
            <Italic className="w-4 h-4" />
          </Button>
        </TooltipTrigger>
        <TooltipContent>Italic (Ctrl+I)</TooltipContent>
      </Tooltip>


      <Tooltip>
        <TooltipTrigger asChild>
          <Button
            variant={editor.isActive('strike') ? 'default' : 'ghost'}
            size="sm"
            onClick={() => editor.chain().focus().toggleStrike().run()}
          >
            <Strikethrough className="w-4 h-4" />
          </Button>
        </TooltipTrigger>
        <TooltipContent>Strikethrough</TooltipContent>
      </Tooltip>

      <Tooltip>
        <TooltipTrigger asChild>
          <Button
            variant={editor.isActive('code') ? 'default' : 'ghost'}
            size="sm"
            onClick={() => editor.chain().focus().toggleCode().run()}
          >
            <Code className="w-4 h-4" />
          </Button>
        </TooltipTrigger>
        <TooltipContent>Inline Code</TooltipContent>
      </Tooltip>

      <Separator orientation="vertical" className="h-6" />

      {/* Heading Dropdown */}
      <div className="relative" ref={dropdownRef}>
        <Tooltip>
          <TooltipTrigger asChild>
            <Button
              variant="ghost"
              size="sm"
              onClick={() => setIsHeadingDropdownOpen(!isHeadingDropdownOpen)}
              className="flex items-center gap-1"
            >
              <span className="text-xs font-medium">{getActiveHeading()}</span>
              <ChevronDown className="w-3 h-3" />
            </Button>
          </TooltipTrigger>
          <TooltipContent>Heading Options</TooltipContent>
        </Tooltip>
        
        {isHeadingDropdownOpen && (
          <div className="absolute top-full left-0 mt-1 bg-gray-800 border border-gray-700 rounded-lg shadow-lg z-50 min-w-[120px]">
            {headingOptions.map((option) => {
              const IconComponent = option.icon
              return (
                <button
                  key={option.label}
                  onClick={() => {
                    option.command()
                    setIsHeadingDropdownOpen(false)
                  }}
                  className="w-full flex items-center gap-2 px-3 py-2 text-left text-sm text-gray-300 hover:bg-gray-700 hover:text-white first:rounded-t-lg last:rounded-b-lg"
                >
                  <IconComponent className="w-4 h-4" />
                  {option.label}
                </button>
              )
            })}
          </div>
        )}
      </div>

      <Separator orientation="vertical" className="h-6" />

      {/* Lists */}
      <Tooltip>
        <TooltipTrigger asChild>
          <Button
            variant={editor.isActive('bulletList') ? 'default' : 'ghost'}
            size="sm"
            onClick={() => editor.chain().focus().toggleBulletList().run()}
          >
            <List className="w-4 h-4" />
          </Button>
        </TooltipTrigger>
        <TooltipContent>Bullet List</TooltipContent>
      </Tooltip>

      <Tooltip>
        <TooltipTrigger asChild>
          <Button
            variant={editor.isActive('orderedList') ? 'default' : 'ghost'}
            size="sm"
            onClick={() => editor.chain().focus().toggleOrderedList().run()}
          >
            <ListOrdered className="w-4 h-4" />
          </Button>
        </TooltipTrigger>
        <TooltipContent>Numbered List</TooltipContent>
      </Tooltip>

      <Tooltip>
        <TooltipTrigger asChild>
          <Button
            variant={editor.isActive('taskList') ? 'default' : 'ghost'}
            size="sm"
            onClick={() => editor.chain().focus().toggleTaskList().run()}
          >
            <Square className="w-4 h-4" />
          </Button>
        </TooltipTrigger>
        <TooltipContent>Task List</TooltipContent>
      </Tooltip>

      <Separator orientation="vertical" className="h-6" />

      {/* Block Elements */}
      <Tooltip>
        <TooltipTrigger asChild>
          <Button
            variant={editor.isActive('blockquote') ? 'default' : 'ghost'}
            size="sm"
            onClick={() => editor.chain().focus().toggleBlockquote().run()}
          >
            <Quote className="w-4 h-4" />
          </Button>
        </TooltipTrigger>
        <TooltipContent>Quote</TooltipContent>
      </Tooltip>

      <Tooltip>
        <TooltipTrigger asChild>
          <Button
            variant={editor.isActive('codeBlock') ? 'default' : 'ghost'}
            size="sm"
            onClick={() => editor.chain().focus().toggleCodeBlock().run()}
          >
            {'</>'}
          </Button>
        </TooltipTrigger>
        <TooltipContent>Code Block</TooltipContent>
      </Tooltip>

      <Tooltip>
        <TooltipTrigger asChild>
          <Button
            variant="ghost"
            size="sm"
            onClick={() => editor.chain().focus().setHorizontalRule().run()}
          >
            <Minus className="w-4 h-4" />
          </Button>
        </TooltipTrigger>
        <TooltipContent>Horizontal Rule</TooltipContent>
      </Tooltip>

      <Separator orientation="vertical" className="h-6" />

      {/* Media and Links */}
      <Tooltip>
        <TooltipTrigger asChild>
          <Button
            variant={editor.isActive('link') ? 'default' : 'ghost'}
            size="sm"
            onClick={setLink}
          >
            <LinkIcon className="w-4 h-4" />
          </Button>
        </TooltipTrigger>
        <TooltipContent>Add Link (Ctrl+K)</TooltipContent>
      </Tooltip>

      <Tooltip>
        <TooltipTrigger asChild>
          <Button
            variant="ghost"
            size="sm"
            onClick={onImageUpload}
          >
            <ImageIcon className="w-4 h-4" />
          </Button>
        </TooltipTrigger>
        <TooltipContent>Upload Image</TooltipContent>
      </Tooltip>

      <Tooltip>
        <TooltipTrigger asChild>
          <Button
            variant="ghost"
            size="sm"
            onClick={insertTable}
          >
            <Table className="w-4 h-4" />
          </Button>
        </TooltipTrigger>
        <TooltipContent>Insert Table</TooltipContent>
      </Tooltip>

      <Separator orientation="vertical" className="h-6" />

      {/* Additional Formatting */}
      <Tooltip>
        <TooltipTrigger asChild>
          <Button
            variant={editor.isActive('paragraph') ? 'default' : 'ghost'}
            size="sm"
            onClick={() => editor.chain().focus().setParagraph().run()}
          >
            <Type className="w-4 h-4" />
          </Button>
        </TooltipTrigger>
        <TooltipContent>Normal Text</TooltipContent>
      </Tooltip>

      <Tooltip>
        <TooltipTrigger asChild>
          <Button
            variant="ghost"
            size="sm"
            onClick={clearFormatting}
          >
            <X className="w-4 h-4" />
          </Button>
        </TooltipTrigger>
        <TooltipContent>Clear Formatting</TooltipContent>
      </Tooltip>
=======
    try {
      editor.chain().focus().insertTable({ rows: 3, cols: 3, withHeaderRow: true }).run()
    } catch (error) {
      console.error('Error inserting table:', error)
    }
  }

  // Helper function to safely execute editor commands
  const safeEditorCommand = (command: () => void, actionName: string) => {
    try {
      command()
    } catch (error) {
      console.error(`Error in ${actionName}:`, error)
      // Additional error handling for better detection
      if (error instanceof Error) {
        console.error('Error details:', error.message, error.stack)
      }
    }
  }

  const ToolbarButton = ({ 
    onClick, 
    isActive = false, 
    disabled = false, 
    children, 
    tooltip,
    shortcut 
  }: {
    onClick: () => void
    isActive?: boolean
    disabled?: boolean
    children: React.ReactNode
    tooltip: string
    shortcut?: string
  }) => (
    <TooltipProvider>
      <Tooltip>
        <TooltipTrigger asChild>
          <Button
            variant={isActive ? "default" : "ghost"}
            size="sm"
            onClick={onClick}
            disabled={disabled}
            className="h-8 w-8 p-0"
          >
            {children}
          </Button>
        </TooltipTrigger>
        <TooltipContent>
          <p>{tooltip}</p>
          {shortcut && <p className="text-xs text-muted-foreground">{shortcut}</p>}
        </TooltipContent>
      </Tooltip>
    </TooltipProvider>
  )

  return (
    <div className="border-b border-stone-200 bg-white p-2">
      <div className="flex flex-wrap items-center gap-1">
        {/* Text Formatting */}
        <div className="flex items-center gap-1">
          <ToolbarButton
            onClick={() => safeEditorCommand(() => editor.chain().focus().toggleBold().run(), 'toggle bold')}
            isActive={editor.isActive('bold')}
            tooltip="Bold"
            shortcut="Ctrl+B"
          >
            <Bold className="h-4 w-4" />
          </ToolbarButton>
          
          <ToolbarButton
            onClick={() => safeEditorCommand(() => editor.chain().focus().toggleItalic().run(), 'toggle italic')}
            isActive={editor.isActive('italic')}
            tooltip="Italic"
            shortcut="Ctrl+I"
          >
            <Italic className="h-4 w-4" />
          </ToolbarButton>
          
          <ToolbarButton
            onClick={() => safeEditorCommand(() => editor.chain().focus().toggleUnderline().run(), 'toggle underline')}
            isActive={editor.isActive('underline')}
            tooltip="Underline"
            shortcut="Ctrl+U"
          >
            <Underline className="h-4 w-4" />
          </ToolbarButton>
          
          <ToolbarButton
            onClick={() => safeEditorCommand(() => editor.chain().focus().toggleStrike().run(), 'toggle strikethrough')}
            isActive={editor.isActive('strike')}
            tooltip="Strikethrough"
            shortcut="Ctrl+Shift+S"
          >
            <Strikethrough className="h-4 w-4" />
          </ToolbarButton>
        </div>

        <Separator orientation="vertical" className="h-6" />

        {/* Headings */}
        <div className="flex items-center gap-1">
          <Select
            value={editor.isActive('heading', { level: 1 }) ? 'h1' : 
                   editor.isActive('heading', { level: 2 }) ? 'h2' : 
                   editor.isActive('heading', { level: 3 }) ? 'h3' : 
                   editor.isActive('heading', { level: 4 }) ? 'h4' : 
                   editor.isActive('heading', { level: 5 }) ? 'h5' : 
                   editor.isActive('heading', { level: 6 }) ? 'h6' : 'paragraph'}
            onValueChange={(value) => {
              if (value === 'paragraph') {
                editor.chain().focus().setParagraph().run()
              } else {
                const level = parseInt(value.replace('h', '')) as 1 | 2 | 3 | 4 | 5 | 6
                editor.chain().focus().toggleHeading({ level }).run()
              }
            }}
          >
            <SelectTrigger className="w-20 h-8">
              <SelectValue placeholder="H1" />
            </SelectTrigger>
            <SelectContent>
              <SelectItem value="paragraph">P</SelectItem>
              <SelectItem value="h1">H1</SelectItem>
              <SelectItem value="h2">H2</SelectItem>
              <SelectItem value="h3">H3</SelectItem>
              <SelectItem value="h4">H4</SelectItem>
              <SelectItem value="h5">H5</SelectItem>
              <SelectItem value="h6">H6</SelectItem>
            </SelectContent>
          </Select>
        </div>

        <Separator orientation="vertical" className="h-6" />

        {/* Lists */}
        <div className="flex items-center gap-1">
          <ToolbarButton
            onClick={() => safeEditorCommand(() => editor.chain().focus().toggleBulletList().run(), 'toggle bullet list')}
            isActive={editor.isActive('bulletList')}
            tooltip="Bullet List"
            shortcut="Ctrl+Shift+8"
          >
            <List className="h-4 w-4" />
          </ToolbarButton>
          
          <ToolbarButton
            onClick={() => safeEditorCommand(() => editor.chain().focus().toggleOrderedList().run(), 'toggle ordered list')}
            isActive={editor.isActive('orderedList')}
            tooltip="Numbered List"
            shortcut="Ctrl+Shift+7"
          >
            <ListOrdered className="h-4 w-4" />
          </ToolbarButton>
          
          <ToolbarButton
            onClick={() => safeEditorCommand(() => editor.chain().focus().toggleTaskList().run(), 'toggle task list')}
            isActive={editor.isActive('taskList')}
            tooltip="Task List"
            shortcut="Ctrl+Shift+9"
          >
            <CheckSquare className="h-4 w-4" />
          </ToolbarButton>
        </div>

        <Separator orientation="vertical" className="h-6" />

        {/* Links and Code */}
        <div className="flex items-center gap-1">
          <ToolbarButton
            onClick={() => {
              try {
                const url = window.prompt('Enter URL:')
                if (url && url.trim()) {
                  // Validate URL format
                  const urlPattern = /^(https?:\/\/)?([\da-z\.-]+)\.([a-z\.]{2,6})([\/\w \.-]*)*\/?$/
                  if (!urlPattern.test(url)) {
                    alert('Please enter a valid URL')
                    return
                  }
                  editor.chain().focus().setLink({ href: url }).run()
                }
              } catch (error) {
                console.error('Error adding link:', error)
                alert('Error adding link. Please try again.')
              }
            }}
            isActive={editor.isActive('link')}
            tooltip="Add Link"
            shortcut="Ctrl+K"
          >
            <Link className="h-4 w-4" />
          </ToolbarButton>
          
          <ToolbarButton
            onClick={() => safeEditorCommand(() => editor.chain().focus().toggleCode().run(), 'toggle inline code')}
            isActive={editor.isActive('code')}
            tooltip="Inline Code"
            shortcut="Ctrl+E"
          >
            <Code className="h-4 w-4" />
          </ToolbarButton>
          
          <ToolbarButton
            onClick={() => safeEditorCommand(() => editor.chain().focus().toggleCodeBlock().run(), 'toggle code block')}
            isActive={editor.isActive('codeBlock')}
            tooltip="Code Block"
            shortcut="Ctrl+Alt+C"
          >
            <Code2 className="h-4 w-4" />
          </ToolbarButton>
        </div>

        <Separator orientation="vertical" className="h-6" />

        {/* Block Elements */}
        <div className="flex items-center gap-1">
          <ToolbarButton
            onClick={() => safeEditorCommand(() => editor.chain().focus().toggleBlockquote().run(), 'toggle blockquote')}
            isActive={editor.isActive('blockquote')}
            tooltip="Quote"
            shortcut="Ctrl+Shift+Q"
          >
            <Quote className="h-4 w-4" />
          </ToolbarButton>
          
          <ToolbarButton
            onClick={() => safeEditorCommand(() => editor.chain().focus().setHorizontalRule().run(), 'insert horizontal rule')}
            tooltip="Horizontal Rule"
            shortcut="Ctrl+Shift+H"
          >
            <Minus className="h-4 w-4" />
          </ToolbarButton>
          
          <ToolbarButton
            onClick={insertTable}
            tooltip="Insert Table"
          >
            <Table className="h-4 w-4" />
          </ToolbarButton>
        </div>

        <Separator orientation="vertical" className="h-6" />

        {/* Media and Actions */}
        <div className="flex items-center gap-1">
          <ToolbarButton
            onClick={onImageUpload}
            tooltip="Insert Image"
            shortcut="Ctrl+Shift+I"
          >
            <ImageIcon className="h-4 w-4" />
          </ToolbarButton>
          
          <ToolbarButton
            onClick={() => safeEditorCommand(() => editor.chain().focus().undo().run(), 'undo')}
            disabled={!editor.can().undo()}
            tooltip="Undo"
            shortcut="Ctrl+Z"
          >
            <Undo className="h-4 w-4" />
          </ToolbarButton>
          
          <ToolbarButton
            onClick={() => safeEditorCommand(() => editor.chain().focus().redo().run(), 'redo')}
            disabled={!editor.can().redo()}
            tooltip="Redo"
            shortcut="Ctrl+Y"
          >
            <Redo className="h-4 w-4" />
          </ToolbarButton>
        </div>

        <Separator orientation="vertical" className="h-6" />

        {/* Clear Formatting */}
        <div className="flex items-center gap-1">
          <ToolbarButton
            onClick={() => safeEditorCommand(() => editor.chain().focus().clearNodes().unsetAllMarks().run(), 'clear formatting')}
            tooltip="Clear Formatting"
            shortcut="Ctrl+\\"
          >
            <Type className="h-4 w-4" />
          </ToolbarButton>
        </div>
      </div>

      {/* Mobile/Tablet Responsive Design */}
      <div className="mt-2 flex flex-wrap items-center gap-1 md:hidden">
        <ToolbarButton
          onClick={() => safeEditorCommand(() => editor.chain().focus().toggleBold().run(), 'toggle bold (mobile)')}
          isActive={editor.isActive('bold')}
          tooltip="Bold"
        >
          <Bold className="h-4 w-4" />
        </ToolbarButton>
        
        <ToolbarButton
          onClick={() => safeEditorCommand(() => editor.chain().focus().toggleItalic().run(), 'toggle italic (mobile)')}
          isActive={editor.isActive('italic')}
          tooltip="Italic"
        >
          <Italic className="h-4 w-4" />
        </ToolbarButton>
        
        <ToolbarButton
          onClick={() => safeEditorCommand(() => editor.chain().focus().toggleBulletList().run(), 'toggle bullet list (mobile)')}
          isActive={editor.isActive('bulletList')}
          tooltip="List"
        >
          <List className="h-4 w-4" />
        </ToolbarButton>
        
        <ToolbarButton
          onClick={onImageUpload}
          tooltip="Image"
        >
          <ImageIcon className="h-4 w-4" />
        </ToolbarButton>
        
        <Button
          variant="ghost"
          size="sm"
          className="h-8 w-8 p-0"
        >
          <MoreHorizontal className="h-4 w-4" />
        </Button>
      </div>
>>>>>>> ee2bc21b
    </div>
  )
}<|MERGE_RESOLUTION|>--- conflicted
+++ resolved
@@ -1,39 +1,3 @@
-<<<<<<< HEAD
-// /app/(admin)/admin/articles/_components/EditorToolbar.tsx  
-// Enhanced toolbar component with keyboard shortcuts and better UX
-
-'use client'
-
-import React, { useState, useEffect, useRef } from 'react'
-import { Editor } from '@tiptap/react'
-import { Button } from '@mindware-blog/ui/button'
-import { Separator } from '@mindware-blog/ui/separator'
-import { Tooltip, TooltipContent, TooltipTrigger } from '@mindware-blog/ui/tooltip'
-import { 
-  Bold, 
-  Italic, 
-  Strikethrough, 
-  Code, 
-  Link as LinkIcon,
-  Image as ImageIcon,
-  List,
-  ListOrdered,
-  Quote,
-  Heading1,
-  Heading2,
-  Heading3,
-  Heading4,
-  Heading5,
-  Heading6,
-  ChevronDown,
-  Table,
-  Minus,
-  Type,
-  Undo,
-  Redo,
-  X,
-  Square
-=======
 // /app/(admin)/admin/articles/_components/EditorToolbar.tsx
 // Enhanced toolbar component with all formatting options matching Hashnode's editor toolbar
 
@@ -75,7 +39,6 @@
   Table,
   Type,
   MoreHorizontal
->>>>>>> ee2bc21b
 } from 'lucide-react'
 
 interface EditorToolbarProps {
@@ -84,34 +47,6 @@
 }
 
 export function EditorToolbar({ editor, onImageUpload }: EditorToolbarProps) {
-<<<<<<< HEAD
-  const [isHeadingDropdownOpen, setIsHeadingDropdownOpen] = useState(false)
-  const dropdownRef = useRef<HTMLDivElement>(null)
-  
-  // Close dropdown when clicking outside
-  useEffect(() => {
-    const handleClickOutside = (event: MouseEvent) => {
-      if (dropdownRef.current && !dropdownRef.current.contains(event.target as Node)) {
-        setIsHeadingDropdownOpen(false)
-      }
-    }
-
-    if (isHeadingDropdownOpen) {
-      document.addEventListener('mousedown', handleClickOutside)
-    }
-
-    return () => {
-      document.removeEventListener('mousedown', handleClickOutside)
-    }
-  }, [isHeadingDropdownOpen])
-  
-  if (!editor) return null
-
-  const setLink = () => {
-    const url = window.prompt('Enter URL:')
-    if (url) {
-      editor.chain().focus().setLink({ href: url }).run()
-=======
   const [linkUrl, setLinkUrl] = useState('')
 
   if (!editor) {
@@ -132,324 +67,10 @@
       }
     } catch (error) {
       console.error('Error setting link:', error)
->>>>>>> ee2bc21b
     }
   }
 
   const insertTable = () => {
-<<<<<<< HEAD
-    editor.chain().focus().insertTable({ rows: 3, cols: 3, withHeaderRow: true }).run()
-  }
-
-  const clearFormatting = () => {
-    editor.chain().focus().clearNodes().unsetAllMarks().run()
-  }
-
-  const getActiveHeading = () => {
-    if (editor.isActive('heading', { level: 1 })) return 'H1'
-    if (editor.isActive('heading', { level: 2 })) return 'H2'
-    if (editor.isActive('heading', { level: 3 })) return 'H3'
-    if (editor.isActive('heading', { level: 4 })) return 'H4'
-    if (editor.isActive('heading', { level: 5 })) return 'H5'
-    if (editor.isActive('heading', { level: 6 })) return 'H6'
-    return 'Normal'
-  }
-
-  const headingOptions = [
-    { label: 'Normal', command: () => editor.chain().focus().setParagraph().run(), icon: Type },
-    { label: 'H1', command: () => editor.chain().focus().toggleHeading({ level: 1 }).run(), icon: Heading1 },
-    { label: 'H2', command: () => editor.chain().focus().toggleHeading({ level: 2 }).run(), icon: Heading2 },
-    { label: 'H3', command: () => editor.chain().focus().toggleHeading({ level: 3 }).run(), icon: Heading3 },
-    { label: 'H4', command: () => editor.chain().focus().toggleHeading({ level: 4 }).run(), icon: Heading4 },
-    { label: 'H5', command: () => editor.chain().focus().toggleHeading({ level: 5 }).run(), icon: Heading5 },
-    { label: 'H6', command: () => editor.chain().focus().toggleHeading({ level: 6 }).run(), icon: Heading6 },
-  ]
-
-  return (
-    <div className="flex flex-wrap items-center gap-1 p-3 bg-gray-800 border border-gray-700 rounded-lg shadow-sm">
-      <div className="text-xs text-gray-300 font-medium mr-3 px-2 py-1 bg-gray-700 rounded">✍️ Rich Text Editor</div>
-      
-      {/* Undo/Redo */}
-      <Tooltip>
-        <TooltipTrigger asChild>
-          <Button
-            variant="ghost"
-            size="sm"
-            onClick={() => editor.chain().focus().undo().run()}
-            disabled={!editor.can().undo()}
-          >
-            <Undo className="w-4 h-4" />
-          </Button>
-        </TooltipTrigger>
-        <TooltipContent>Undo (Ctrl+Z)</TooltipContent>
-      </Tooltip>
-
-      <Tooltip>
-        <TooltipTrigger asChild>
-          <Button
-            variant="ghost"
-            size="sm"
-            onClick={() => editor.chain().focus().redo().run()}
-            disabled={!editor.can().redo()}
-          >
-            <Redo className="w-4 h-4" />
-          </Button>
-        </TooltipTrigger>
-        <TooltipContent>Redo (Ctrl+Y)</TooltipContent>
-      </Tooltip>
-
-      <Separator orientation="vertical" className="h-6" />
-
-      {/* Text Formatting */}
-      <Tooltip>
-        <TooltipTrigger asChild>
-          <Button
-            variant={editor.isActive('bold') ? 'default' : 'ghost'}
-            size="sm"
-            onClick={() => editor.chain().focus().toggleBold().run()}
-          >
-            <Bold className="w-4 h-4" />
-          </Button>
-        </TooltipTrigger>
-        <TooltipContent>Bold (Ctrl+B)</TooltipContent>
-      </Tooltip>
-
-      <Tooltip>
-        <TooltipTrigger asChild>
-          <Button
-            variant={editor.isActive('italic') ? 'default' : 'ghost'}
-            size="sm"
-            onClick={() => editor.chain().focus().toggleItalic().run()}
-          >
-            <Italic className="w-4 h-4" />
-          </Button>
-        </TooltipTrigger>
-        <TooltipContent>Italic (Ctrl+I)</TooltipContent>
-      </Tooltip>
-
-
-      <Tooltip>
-        <TooltipTrigger asChild>
-          <Button
-            variant={editor.isActive('strike') ? 'default' : 'ghost'}
-            size="sm"
-            onClick={() => editor.chain().focus().toggleStrike().run()}
-          >
-            <Strikethrough className="w-4 h-4" />
-          </Button>
-        </TooltipTrigger>
-        <TooltipContent>Strikethrough</TooltipContent>
-      </Tooltip>
-
-      <Tooltip>
-        <TooltipTrigger asChild>
-          <Button
-            variant={editor.isActive('code') ? 'default' : 'ghost'}
-            size="sm"
-            onClick={() => editor.chain().focus().toggleCode().run()}
-          >
-            <Code className="w-4 h-4" />
-          </Button>
-        </TooltipTrigger>
-        <TooltipContent>Inline Code</TooltipContent>
-      </Tooltip>
-
-      <Separator orientation="vertical" className="h-6" />
-
-      {/* Heading Dropdown */}
-      <div className="relative" ref={dropdownRef}>
-        <Tooltip>
-          <TooltipTrigger asChild>
-            <Button
-              variant="ghost"
-              size="sm"
-              onClick={() => setIsHeadingDropdownOpen(!isHeadingDropdownOpen)}
-              className="flex items-center gap-1"
-            >
-              <span className="text-xs font-medium">{getActiveHeading()}</span>
-              <ChevronDown className="w-3 h-3" />
-            </Button>
-          </TooltipTrigger>
-          <TooltipContent>Heading Options</TooltipContent>
-        </Tooltip>
-        
-        {isHeadingDropdownOpen && (
-          <div className="absolute top-full left-0 mt-1 bg-gray-800 border border-gray-700 rounded-lg shadow-lg z-50 min-w-[120px]">
-            {headingOptions.map((option) => {
-              const IconComponent = option.icon
-              return (
-                <button
-                  key={option.label}
-                  onClick={() => {
-                    option.command()
-                    setIsHeadingDropdownOpen(false)
-                  }}
-                  className="w-full flex items-center gap-2 px-3 py-2 text-left text-sm text-gray-300 hover:bg-gray-700 hover:text-white first:rounded-t-lg last:rounded-b-lg"
-                >
-                  <IconComponent className="w-4 h-4" />
-                  {option.label}
-                </button>
-              )
-            })}
-          </div>
-        )}
-      </div>
-
-      <Separator orientation="vertical" className="h-6" />
-
-      {/* Lists */}
-      <Tooltip>
-        <TooltipTrigger asChild>
-          <Button
-            variant={editor.isActive('bulletList') ? 'default' : 'ghost'}
-            size="sm"
-            onClick={() => editor.chain().focus().toggleBulletList().run()}
-          >
-            <List className="w-4 h-4" />
-          </Button>
-        </TooltipTrigger>
-        <TooltipContent>Bullet List</TooltipContent>
-      </Tooltip>
-
-      <Tooltip>
-        <TooltipTrigger asChild>
-          <Button
-            variant={editor.isActive('orderedList') ? 'default' : 'ghost'}
-            size="sm"
-            onClick={() => editor.chain().focus().toggleOrderedList().run()}
-          >
-            <ListOrdered className="w-4 h-4" />
-          </Button>
-        </TooltipTrigger>
-        <TooltipContent>Numbered List</TooltipContent>
-      </Tooltip>
-
-      <Tooltip>
-        <TooltipTrigger asChild>
-          <Button
-            variant={editor.isActive('taskList') ? 'default' : 'ghost'}
-            size="sm"
-            onClick={() => editor.chain().focus().toggleTaskList().run()}
-          >
-            <Square className="w-4 h-4" />
-          </Button>
-        </TooltipTrigger>
-        <TooltipContent>Task List</TooltipContent>
-      </Tooltip>
-
-      <Separator orientation="vertical" className="h-6" />
-
-      {/* Block Elements */}
-      <Tooltip>
-        <TooltipTrigger asChild>
-          <Button
-            variant={editor.isActive('blockquote') ? 'default' : 'ghost'}
-            size="sm"
-            onClick={() => editor.chain().focus().toggleBlockquote().run()}
-          >
-            <Quote className="w-4 h-4" />
-          </Button>
-        </TooltipTrigger>
-        <TooltipContent>Quote</TooltipContent>
-      </Tooltip>
-
-      <Tooltip>
-        <TooltipTrigger asChild>
-          <Button
-            variant={editor.isActive('codeBlock') ? 'default' : 'ghost'}
-            size="sm"
-            onClick={() => editor.chain().focus().toggleCodeBlock().run()}
-          >
-            {'</>'}
-          </Button>
-        </TooltipTrigger>
-        <TooltipContent>Code Block</TooltipContent>
-      </Tooltip>
-
-      <Tooltip>
-        <TooltipTrigger asChild>
-          <Button
-            variant="ghost"
-            size="sm"
-            onClick={() => editor.chain().focus().setHorizontalRule().run()}
-          >
-            <Minus className="w-4 h-4" />
-          </Button>
-        </TooltipTrigger>
-        <TooltipContent>Horizontal Rule</TooltipContent>
-      </Tooltip>
-
-      <Separator orientation="vertical" className="h-6" />
-
-      {/* Media and Links */}
-      <Tooltip>
-        <TooltipTrigger asChild>
-          <Button
-            variant={editor.isActive('link') ? 'default' : 'ghost'}
-            size="sm"
-            onClick={setLink}
-          >
-            <LinkIcon className="w-4 h-4" />
-          </Button>
-        </TooltipTrigger>
-        <TooltipContent>Add Link (Ctrl+K)</TooltipContent>
-      </Tooltip>
-
-      <Tooltip>
-        <TooltipTrigger asChild>
-          <Button
-            variant="ghost"
-            size="sm"
-            onClick={onImageUpload}
-          >
-            <ImageIcon className="w-4 h-4" />
-          </Button>
-        </TooltipTrigger>
-        <TooltipContent>Upload Image</TooltipContent>
-      </Tooltip>
-
-      <Tooltip>
-        <TooltipTrigger asChild>
-          <Button
-            variant="ghost"
-            size="sm"
-            onClick={insertTable}
-          >
-            <Table className="w-4 h-4" />
-          </Button>
-        </TooltipTrigger>
-        <TooltipContent>Insert Table</TooltipContent>
-      </Tooltip>
-
-      <Separator orientation="vertical" className="h-6" />
-
-      {/* Additional Formatting */}
-      <Tooltip>
-        <TooltipTrigger asChild>
-          <Button
-            variant={editor.isActive('paragraph') ? 'default' : 'ghost'}
-            size="sm"
-            onClick={() => editor.chain().focus().setParagraph().run()}
-          >
-            <Type className="w-4 h-4" />
-          </Button>
-        </TooltipTrigger>
-        <TooltipContent>Normal Text</TooltipContent>
-      </Tooltip>
-
-      <Tooltip>
-        <TooltipTrigger asChild>
-          <Button
-            variant="ghost"
-            size="sm"
-            onClick={clearFormatting}
-          >
-            <X className="w-4 h-4" />
-          </Button>
-        </TooltipTrigger>
-        <TooltipContent>Clear Formatting</TooltipContent>
-      </Tooltip>
-=======
     try {
       editor.chain().focus().insertTable({ rows: 3, cols: 3, withHeaderRow: true }).run()
     } catch (error) {
@@ -778,7 +399,6 @@
           <MoreHorizontal className="h-4 w-4" />
         </Button>
       </div>
->>>>>>> ee2bc21b
     </div>
   )
 }