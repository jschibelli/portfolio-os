--- conflicted
+++ resolved
@@ -4,23 +4,6 @@
 'use client'
 
 import React, { useState, useEffect, useCallback } from 'react'
-<<<<<<< HEAD
-import { useEditor, EditorContent } from '@tiptap/react'
-import StarterKit from '@tiptap/starter-kit'
-import Placeholder from '@tiptap/extension-placeholder'
-import Link from '@tiptap/extension-link'
-import Image from '@tiptap/extension-image'
-import TaskList from '@tiptap/extension-task-list'
-import TaskItem from '@tiptap/extension-task-item'
-import CodeBlockLowlight from '@tiptap/extension-code-block-lowlight'
-import { Table } from '@tiptap/extension-table'
-import { TableRow } from '@tiptap/extension-table-row'
-import { TableHeader } from '@tiptap/extension-table-header'
-import { TableCell } from '@tiptap/extension-table-cell'
-import { HorizontalRule } from '@tiptap/extension-horizontal-rule'
-import { createLowlight } from 'lowlight'
-=======
->>>>>>> adcb8692
 
 // Simple Slash Command Extension - temporarily disabled
 // const SlashCommandExtension = Extension.create({
@@ -65,7 +48,6 @@
 import { Separator } from '@/components/ui/separator'
 import { Badge } from '@/components/ui/badge'
 import { TooltipProvider } from '@/components/ui/tooltip'
-import { EditorToolbar } from './EditorToolbar'
 import { AIAssistant } from './AIAssistant'
 import { SlashCommandMenu } from './SlashCommandMenu'
 import { MarkdownEditor } from './MarkdownEditor'
@@ -94,8 +76,7 @@
   }
 }
 
-// Create lowlight instance for code highlighting
-const lowlight = createLowlight()
+// TipTap is handled by CompleteTipTapEditor when TipTap mode is enabled
 
 export function ArticleEditor({ initialData }: ArticleEditorProps) {
   const [title, setTitle] = useState(initialData?.title || '')
@@ -106,64 +87,7 @@
   const [isSaving, setIsSaving] = useState(false)
   const [lastSaved, setLastSaved] = useState<Date | null>(null)
 
-<<<<<<< HEAD
-  // TipTap editor configuration
-  const editor = useEditor({
-    extensions: [
-      StarterKit.configure({
-        bulletList: {
-          keepMarks: true,
-          keepAttributes: false,
-        },
-        orderedList: {
-          keepMarks: true,
-          keepAttributes: false,
-        },
-      }),
-      Placeholder.configure({
-        placeholder: 'Start writing your article...',
-      }),
-      Link.configure({
-        openOnClick: false,
-        HTMLAttributes: {
-          class: 'text-blue-600 underline cursor-pointer',
-        },
-      }),
-      Image.configure({
-        HTMLAttributes: {
-          class: 'max-w-full h-auto rounded-lg',
-        },
-      }),
-      TaskList,
-      TaskItem.configure({
-        nested: true,
-      }),
-      CodeBlockLowlight.configure({
-        lowlight,
-      }),
-      Table.configure({
-        resizable: true,
-      }),
-      TableRow,
-      TableHeader,
-      TableCell,
-      HorizontalRule,
-    ],
-    content: initialData?.content || '',
-    editorProps: {
-      attributes: {
-        class: 'prose prose-stone max-w-none min-h-[400px] focus:outline-none p-4',
-      },
-    },
-    onUpdate: ({ editor }) => {
-      // Handle content updates
-      const content = editor.getJSON()
-      // You can add auto-save logic here
-    },
-  })
-=======
   // TipTap editor is managed by CompleteTipTapEditor in TipTap mode
->>>>>>> adcb8692
   const [isAIAssistantOpen, setIsAIAssistantOpen] = useState(false)
   const [newTag, setNewTag] = useState('')
   const [isMarkdownMode, setIsMarkdownMode] = useState(false)
@@ -196,8 +120,7 @@
     coverUrl: initialData?.coverUrl || ''
   })
 
-  // Block editor doesn't need Tiptap editor
-  // const editor = useEditor({...})
+  // Block editor doesn't need TipTap editor instance in this component
 
   // Auto-generate slug from title
   useEffect(() => {
@@ -647,35 +570,6 @@
                 </div>
               ) : (
                 <div className="space-y-4">
-                  {/* TipTap Editor with Toolbar */}
-                  <div className="border border-stone-200 rounded-lg overflow-hidden bg-white">
-                    {editor && (
-                      <EditorToolbar 
-                        editor={editor} 
-                        onImageUpload={() => {
-                          // Handle image upload
-                          const input = document.createElement('input')
-                          input.type = 'file'
-                          input.accept = 'image/*'
-                          input.onchange = (e) => {
-                            const file = (e.target as HTMLInputElement).files?.[0]
-                            if (file) {
-                              const reader = new FileReader()
-                              reader.onload = (e) => {
-                                const result = e.target?.result as string
-                                editor.chain().focus().setImage({ src: result }).run()
-                              }
-                              reader.readAsDataURL(file)
-                            }
-                          }
-                          input.click()
-                        }} 
-                      />
-                    )}
-                    <EditorContent editor={editor} />
-                  </div>
-                  
-                  {/* Fallback Block Editor */}
                   <div className="text-sm text-gray-600 mb-4">
                     🎯 Alternative Block Editor - Type &quot;/&quot; for commands or press Enter to add blocks
                   </div>
