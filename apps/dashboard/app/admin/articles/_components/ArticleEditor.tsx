// /app/(admin)/admin/articles/_components/ArticleEditor.tsx
// Main article editor component with Tiptap, toolbar, and preview

'use client'

import React, { useState, useEffect, useCallback } from 'react'

// Simple Slash Command Extension - temporarily disabled
// const SlashCommandExtension = Extension.create({
//   name: 'slashCommand',
//   addKeyboardShortcuts() {
//     return {
//       '/': () => {
//         const { editor } = this
//         const { state, dispatch } = editor.view
//         const { selection } = state
//         const { $from } = selection
//         const tr = state.tr.insertText('/')
//         dispatch(tr)
//         return true
//       },
//     }
//   },
// })

// Table extensions will be added when dependencies are available
// import { Table } from '@tiptap/extension-table'
// import { TableRow } from '@tiptap/extension-table-row'
// import { TableHeader } from '@tiptap/extension-table-header'
// import { TableCell } from '@tiptap/extension-table-cell'
// import { HorizontalRule } from '@tiptap/extension-horizontal-rule'

// Custom extensions
// import { SimpleSlashCommandExtension, simpleSlashCommands } from '../_editor/extensions/SimpleSlashCommand'
// import { Callout } from '../_editor/extensions/Callout'
// import { Embed } from '../_editor/extensions/Embed'
// import { ReactComponentBlock } from '../_editor/extensions/ReactComponentBlock'

// Utilities
// import { pmToMdx } from '@/lib/editor/pmToMdx' // Not needed for block editor
// import { RenderMdx } from '@/lib/editor/renderMdx' // Temporarily disabled for debugging
import { generateSlugFromTitle } from '@/lib/slugify'
import { SaveDraftRequest, SaveDraftResponse, PublishRequest, PublishResponse, UploadResponse } from '@/lib/types/article'

// UI Components
import { Button } from '@/components/ui/button'
import { Input } from '@/components/ui/input'
import { Separator } from '@/components/ui/separator'
import { Badge } from '@/components/ui/badge'
import { TooltipProvider } from '@/components/ui/tooltip'
import { AIAssistant } from './AIAssistant'
import { SlashCommandMenu } from './SlashCommandMenu'
import { MarkdownEditor } from './MarkdownEditor'
import { BlockEditor } from './BlockEditor'
<<<<<<< HEAD
import { SEOPanel, SEOData } from './SEOPanel'
=======
import { CompleteTipTapEditor } from './CompleteTipTapEditor'
import { DualModeEditor } from './DualModeEditor'
>>>>>>> ce671a27
import { 
  Save,
  Eye,
  EyeOff,
  Send,
  Clock,
  Type,
  ImageIcon,
  MessageSquare,
  ChevronDown,
  ChevronUp,
  Search as SearchIcon
} from 'lucide-react'

interface ArticleEditorProps {
  initialData?: {
    id?: string
    title?: string
    subtitle?: string
    slug?: string
    tags?: string[]
    coverUrl?: string
    content?: any
    // SEO fields
    metaTitle?: string
    metaDescription?: string
    canonicalUrl?: string
    noindex?: boolean
    ogTitle?: string
    ogDescription?: string
    ogImage?: string
    twitterCard?: 'summary' | 'summary_large_image'
    twitterTitle?: string
    twitterDescription?: string
    twitterImage?: string
    focusKeyword?: string
    seoScore?: number
  }
}

// TipTap is handled by CompleteTipTapEditor when TipTap mode is enabled

export function ArticleEditor({ initialData }: ArticleEditorProps) {
  const [title, setTitle] = useState(initialData?.title || '')
  const [slug, setSlug] = useState(initialData?.slug || '')
  const [tags, setTags] = useState<string[]>(initialData?.tags || [])
  const [coverUrl, setCoverUrl] = useState(initialData?.coverUrl || '')
  const [isPreview, setIsPreview] = useState(false)
  const [isSaving, setIsSaving] = useState(false)
  const [lastSaved, setLastSaved] = useState<Date | null>(null)

  // TipTap editor is managed by CompleteTipTapEditor in TipTap mode
  const [isAIAssistantOpen, setIsAIAssistantOpen] = useState(false)
  const [newTag, setNewTag] = useState('')
  const [isMarkdownMode, setIsMarkdownMode] = useState(false)
  const [isTipTapMode, setIsTipTapMode] = useState(false)
  const [isDualMode, setIsDualMode] = useState(false)
  const [slashCommandOpen, setSlashCommandOpen] = useState(false)
  const [slashCommandPosition, setSlashCommandPosition] = useState({ x: 0, y: 0 })
  const [markdownContent, setMarkdownContent] = useState('')
<<<<<<< HEAD
  const [seoExpanded, setSeoExpanded] = useState(false)
=======
  const [tiptapContent, setTiptapContent] = useState('')
>>>>>>> ce671a27
  const [blocks, setBlocks] = useState<Array<{
    id: string
    type: 'text' | 'heading1' | 'heading2' | 'heading3' | 'heading4' | 'heading5' | 'heading6' | 'bulletList' | 'orderedList' | 'taskList' | 'quote' | 'code' | 'image' | 'callout' | 'calloutInfo' | 'calloutWarning' | 'calloutSuccess' | 'calloutError' | 'horizontalRule' | 'details' | 'table' | 'mention' | 'widget' | 'reactComponent' | 'infoCard' | 'statBadge' | 'youtube' | 'twitter' | 'githubGist' | 'codepen' | 'codesandbox' | 'embed'
    content: string
    placeholder?: string
    calloutType?: 'info' | 'warning' | 'success' | 'error'
  }>>([
    {
      id: '1',
      type: 'text',
      content: '',
      placeholder: 'Type "/" for commands...'
    }
  ])
  
  // SEO data state
  const [seoData, setSeoData] = useState<SEOData>({
    metaTitle: initialData?.metaTitle,
    metaDescription: initialData?.metaDescription,
    canonicalUrl: initialData?.canonicalUrl,
    noindex: initialData?.noindex,
    ogTitle: initialData?.ogTitle,
    ogDescription: initialData?.ogDescription,
    ogImage: initialData?.ogImage,
    twitterCard: initialData?.twitterCard,
    twitterTitle: initialData?.twitterTitle,
    twitterDescription: initialData?.twitterDescription,
    twitterImage: initialData?.twitterImage,
    focusKeyword: initialData?.focusKeyword,
    seoScore: initialData?.seoScore,
  })
  
  // Article data state for the new structure
  const [articleData, setArticleData] = useState({
    title: initialData?.title || '',
    subtitle: initialData?.subtitle || '',
    content: initialData?.content || '',
    slug: initialData?.slug || '',
    tags: initialData?.tags || [],
    coverUrl: initialData?.coverUrl || ''
  })

  // Block editor doesn't need TipTap editor instance in this component

  // Auto-generate slug from title
  useEffect(() => {
    if (title && !initialData?.slug) {
      const generatedSlug = generateSlugFromTitle(title)
      setSlug(generatedSlug)
    }
  }, [title, initialData?.slug])

  // Debounced save function for blocks
  const debouncedSave = useCallback(
    debounce(() => {
      saveDraft()
    }, 5000), // Save every 5 seconds
    [blocks] // Save when blocks change
  )

  // Auto-save when blocks change
  useEffect(() => {
    if (blocks.length > 0) {
      debouncedSave()
    }
  }, [blocks, debouncedSave])

  const saveDraft = async () => {
    if (!articleData.title.trim()) return

    setIsSaving(true)
    try {
      // Convert blocks to JSON for storage
      const contentJson = { blocks }
      const contentMdx = blocks.map(block => {
        switch (block.type) {
          case 'heading1': return `# ${block.content}`
          case 'heading2': return `## ${block.content}`
          case 'heading3': return `### ${block.content}`
          case 'quote': return `> ${block.content}`
          case 'code': return `\`\`\`\n${block.content}\n\`\`\``
          case 'image': return `![Image](${block.content})`
          case 'callout': return `> 💡 ${block.content}`
          default: return block.content
        }
      }).join('\n\n')

      const payload: SaveDraftRequest = {
        id: initialData?.id,
        title: articleData.title.trim(),
        slug: articleData.slug.trim(),
        tags: articleData.tags,
        coverUrl: articleData.coverUrl.trim() || undefined,
        content_json: contentJson,
        content_mdx: contentMdx,
        // SEO fields
        metaTitle: seoData.metaTitle,
        metaDescription: seoData.metaDescription,
        canonicalUrl: seoData.canonicalUrl,
        noindex: seoData.noindex,
        ogTitle: seoData.ogTitle,
        ogDescription: seoData.ogDescription,
        ogImage: seoData.ogImage,
        twitterCard: seoData.twitterCard,
        twitterTitle: seoData.twitterTitle,
        twitterDescription: seoData.twitterDescription,
        twitterImage: seoData.twitterImage,
        focusKeyword: seoData.focusKeyword,
        seoScore: seoData.seoScore,
      }

      const response = await fetch('/api/articles/save-draft', {
        method: 'POST',
        headers: {
          'Content-Type': 'application/json',
        },
        body: JSON.stringify(payload),
      })

      if (response.ok) {
        const result: SaveDraftResponse = await response.json()
        setLastSaved(new Date())
        console.log('Draft saved:', result)
      } else {
        console.error('Failed to save draft')
      }
    } catch (error) {
      console.error('Error saving draft:', error)
    } finally {
      setIsSaving(false)
    }
  }

  const publishArticle = async () => {
    if (!articleData.title.trim()) return

    setIsSaving(true)
    try {
      // Convert blocks to JSON for storage
      const contentJson = { blocks }
      const contentMdx = blocks.map(block => {
        switch (block.type) {
          case 'heading1': return `# ${block.content}`
          case 'heading2': return `## ${block.content}`
          case 'heading3': return `### ${block.content}`
          case 'quote': return `> ${block.content}`
          case 'code': return `\`\`\`\n${block.content}\n\`\`\``
          case 'image': return `![Image](${block.content})`
          case 'callout': return `> 💡 ${block.content}`
          default: return block.content
        }
      }).join('\n\n')

      // First save the draft
      const savePayload: SaveDraftRequest = {
        id: initialData?.id,
        title: articleData.title.trim(),
        slug: articleData.slug.trim(),
        tags: articleData.tags,
        coverUrl: articleData.coverUrl.trim() || undefined,
        content_json: contentJson,
        content_mdx: contentMdx,
        // SEO fields
        metaTitle: seoData.metaTitle,
        metaDescription: seoData.metaDescription,
        canonicalUrl: seoData.canonicalUrl,
        noindex: seoData.noindex,
        ogTitle: seoData.ogTitle,
        ogDescription: seoData.ogDescription,
        ogImage: seoData.ogImage,
        twitterCard: seoData.twitterCard,
        twitterTitle: seoData.twitterTitle,
        twitterDescription: seoData.twitterDescription,
        twitterImage: seoData.twitterImage,
        focusKeyword: seoData.focusKeyword,
        seoScore: seoData.seoScore,
      }

      const saveResponse = await fetch('/api/articles/save-draft', {
        method: 'POST',
        headers: {
          'Content-Type': 'application/json',
        },
        body: JSON.stringify(savePayload),
      })

      if (!saveResponse.ok) {
        throw new Error('Failed to save draft before publishing')
      }

      const saveResult: SaveDraftResponse = await saveResponse.json()

      // Then publish
      const publishPayload: PublishRequest = {
        id: saveResult.id,
      }

      const publishResponse = await fetch('/api/articles/publish', {
        method: 'POST',
        headers: {
          'Content-Type': 'application/json',
        },
        body: JSON.stringify(publishPayload),
      })

      if (publishResponse.ok) {
        const result: PublishResponse = await publishResponse.json()
        console.log('Article published:', result)
        // Redirect to published article or show success message
      } else {
        console.error('Failed to publish article')
      }
    } catch (error) {
      console.error('Error publishing article:', error)
    } finally {
      setIsSaving(false)
    }
  }

  const uploadImage = async (file: File) => {
    const formData = new FormData()
    formData.append('file', file)

    try {
      const response = await fetch('/api/upload', {
        method: 'POST',
        body: formData,
      })

      if (response.ok) {
        const result: UploadResponse = await response.json()
        return result.url
      } else {
        throw new Error('Upload failed')
      }
    } catch (error) {
      console.error('Error uploading image:', error)
      throw error
    }
  }

  // Image upload is now handled by the block editor
  // const handleImageUpload = async () => { ... }

  const addTag = () => {
    if (newTag.trim() && !tags.includes(newTag.trim())) {
      setTags([...tags, newTag.trim()])
      setNewTag('')
    }
  }

  const removeTag = (tagToRemove: string) => {
    setTags(tags.filter(tag => tag !== tagToRemove))
  }

  // Link functionality is now handled by the block editor
  // const setLink = () => { ... }

  // Keyboard shortcuts
  useEffect(() => {
    const handleKeyDown = (e: KeyboardEvent) => {
      if ((e.metaKey || e.ctrlKey) && e.key === 's') {
        e.preventDefault()
        saveDraft()
      }
      // Link shortcut is now handled by the block editor
      // if ((e.metaKey || e.ctrlKey) && e.key === 'k') {
      //   e.preventDefault()
      //   setLink()
      // }
    }

    document.addEventListener('keydown', handleKeyDown)
    return () => document.removeEventListener('keydown', handleKeyDown)
  }, [])

  const getBlockPlaceholder = (blockType: string): string => {
    switch (blockType) {
      case 'text': return 'Start writing with plain text...'
      case 'heading1': return 'Heading 1'
      case 'heading2': return 'Heading 2'
      case 'heading3': return 'Heading 3'
      case 'heading4': return 'Heading 4'
      case 'heading5': return 'Heading 5'
      case 'heading6': return 'Heading 6'
      case 'bulletList': return 'List item'
      case 'orderedList': return 'List item'
      case 'taskList': return 'Task item'
      case 'quote': return 'Quote'
      case 'code': return 'Enter code...'
      case 'image': return 'Image URL'
      case 'callout': return 'Callout text'
      case 'calloutInfo': return 'Info callout text'
      case 'calloutWarning': return 'Warning callout text'
      case 'calloutSuccess': return 'Success callout text'
      case 'calloutError': return 'Error callout text'
      case 'horizontalRule': return '---'
      case 'details': return 'Details summary'
      case 'table': return 'Table content'
      case 'mention': return '@username'
      case 'widget': return 'Widget content'
      case 'reactComponent': return 'React component'
      case 'infoCard': return 'Info card content'
      case 'statBadge': return 'Statistics badge'
      case 'youtube': return 'YouTube URL'
      case 'twitter': return 'Twitter/X URL'
      case 'githubGist': return 'GitHub Gist URL'
      case 'codepen': return 'CodePen URL'
      case 'codesandbox': return 'CodeSandbox URL'
      case 'embed': return 'Embed URL'
      default: return 'Type something...'
    }
  }

  // Block editor doesn't need loading check
  // if (!editor) {
  //   return <div>Loading editor...</div>
  // }

  return (
    <TooltipProvider>
      <div className="min-h-screen bg-white">
        {/* Header */}
        <div className="bg-white border-b border-gray-200 px-6 py-4">
          <div className="max-w-7xl mx-auto flex items-center justify-between">
            <div className="flex items-center gap-4">
              <h1 className="text-xl font-semibold text-gray-900">
                {initialData?.id ? 'Edit Article' : 'New Article'}
              </h1>
              {lastSaved && (
                <div className="flex items-center gap-1 text-sm text-gray-600">
                  <Clock className="w-3 h-3" />
                  Saved {lastSaved.toLocaleTimeString()}
                </div>
              )}
              {isSaving && (
                <div className="flex items-center gap-1 text-sm text-blue-600">
                  <div className="w-3 h-3 border-2 border-blue-600 border-t-transparent rounded-full animate-spin" />
                  Saving...
                </div>
              )}
            </div>
            <div className="flex items-center gap-2">
              {/* Editor Mode Toggle */}
              <div className="flex items-center gap-2 bg-gray-100 rounded-lg p-1">
                <Button
                  variant={!isMarkdownMode && !isTipTapMode && !isDualMode ? "default" : "ghost"}
                  size="sm"
                  onClick={() => {
                    setIsMarkdownMode(false)
                    setIsTipTapMode(false)
                    setIsDualMode(false)
                  }}
                  className={!isMarkdownMode && !isTipTapMode && !isDualMode ? "bg-white text-gray-900 shadow-sm" : "text-gray-600 hover:text-gray-900"}
                >
                  Block Editor
                </Button>
                <Button
                  variant={isDualMode ? "default" : "ghost"}
                  size="sm"
                  onClick={() => {
                    setIsDualMode(true)
                    setIsTipTapMode(false)
                    setIsMarkdownMode(false)
                  }}
                  className={isDualMode ? "bg-white text-gray-900 shadow-sm" : "text-gray-600 hover:text-gray-900"}
                >
                  Dual Mode
                </Button>
                <Button
                  variant={isTipTapMode ? "default" : "ghost"}
                  size="sm"
                  onClick={() => {
                    setIsTipTapMode(true)
                    setIsMarkdownMode(false)
                    setIsDualMode(false)
                  }}
                  className={isTipTapMode ? "bg-white text-gray-900 shadow-sm" : "text-gray-600 hover:text-gray-900"}
                >
                  TipTap Editor
                </Button>
                <Button
                  variant={isMarkdownMode ? "default" : "ghost"}
                  size="sm"
                  onClick={() => {
                    setIsMarkdownMode(true)
                    setIsTipTapMode(false)
                    setIsDualMode(false)
                  }}
                  className={isMarkdownMode ? "bg-white text-gray-900 shadow-sm" : "text-gray-600 hover:text-gray-900"}
                >
                  Markdown
                </Button>
              </div>
              
              <Button
                variant="outline"
                size="sm"
                onClick={() => setIsAIAssistantOpen(true)}
                className="text-gray-300 border-gray-600 hover:bg-gray-800"
              >
                <MessageSquare className="w-4 h-4 mr-2" />
                AI Assistant
              </Button>
              <Button
                variant="outline"
                size="sm"
                onClick={() => setIsPreview(!isPreview)}
                className="text-gray-300 border-gray-600 hover:bg-gray-800"
              >
                {isPreview ? <EyeOff className="w-4 h-4" /> : <Eye className="w-4 h-4" />}
                {isPreview ? 'Edit' : 'Preview'}
              </Button>
              <Button
                variant="outline"
                size="sm"
                onClick={saveDraft}
                disabled={isSaving}
              >
                <Save className="w-4 h-4" />
                Save Draft
              </Button>
              <Button
                size="sm"
                onClick={publishArticle}
                disabled={isSaving || !articleData.title.trim()}
              >
                <Send className="w-4 h-4" />
                Publish
              </Button>
            </div>
          </div>
        </div>

        <div className="max-w-7xl mx-auto px-6 py-6">
          <div className={`grid gap-6 ${isPreview ? 'grid-cols-2' : 'grid-cols-1'}`}>
            {/* Editor */}
            <div className="space-y-6 bg-white p-6 rounded-lg">
              {/* Title */}
              <div>
                <Input
                  value={title}
                  onChange={(e) => setTitle(e.target.value)}
                  placeholder="Write a great title..."
                  className="text-2xl font-bold border-none shadow-none p-0 focus-visible:ring-0"
                />
              </div>

              {/* Slug */}
              <div>
                <label className="block text-sm font-medium text-stone-700 mb-1">
                  Slug
                </label>
                <Input
                  value={slug}
                  onChange={(e) => setSlug(e.target.value)}
                  placeholder="article-slug"
                  className="font-mono"
                />
              </div>

              {/* Tags */}
              <div>
                <label className="block text-sm font-medium text-stone-700 mb-2">
                  Tags
                </label>
                <div className="flex flex-wrap gap-2 mb-2">
                  {tags.map((tag) => (
                    <Badge key={tag} variant="secondary" className="cursor-pointer" onClick={() => removeTag(tag)}>
                      {tag} ×
                    </Badge>
                  ))}
                </div>
                <div className="flex gap-2">
                  <Input
                    value={newTag}
                    onChange={(e) => setNewTag(e.target.value)}
                    placeholder="Add tag..."
                    onKeyDown={(e) => {
                      if (e.key === 'Enter') {
                        e.preventDefault()
                        addTag()
                      }
                    }}
                  />
                  <Button size="sm" onClick={addTag}>
                    Add
                  </Button>
                </div>
              </div>

              {/* Article Title and Subtitle */}
              <div className="space-y-4">
                <div className="flex gap-4">
                  <Button variant="outline" size="sm" className="text-gray-400 border-gray-600 hover:bg-gray-800">
                    <ImageIcon className="w-4 h-4 mr-2" />
                    Add Cover
                  </Button>
                  <Button variant="outline" size="sm" className="text-gray-400 border-gray-600 hover:bg-gray-800">
                    <Type className="w-4 h-4 mr-2" />
                    Add Subtitle
                  </Button>
                </div>
                
                <div className="space-y-2">
                  <input
                    type="text"
                    placeholder="Article Title..."
                    value={articleData.title}
                    onChange={(e) => setArticleData({ ...articleData, title: e.target.value })}
                    className="w-full text-4xl font-bold bg-transparent border-none outline-none text-gray-100 placeholder-gray-500"
                  />
                  <input
                    type="text"
                    placeholder="Article Subtitle..."
                    value={articleData.subtitle || ''}
                    onChange={(e) => setArticleData({ ...articleData, subtitle: e.target.value })}
                    className="w-full text-xl bg-transparent border-none outline-none text-gray-300 placeholder-gray-500"
                  />
                </div>
              </div>

              <Separator />

              {/* Cover Image */}
              <div>
                <label className="block text-sm font-medium text-gray-300 mb-1">
                  Cover Image URL
                </label>
                <Input
                  value={coverUrl}
                  onChange={(e) => setCoverUrl(e.target.value)}
                  placeholder="https://example.com/image.jpg"
                  className="bg-gray-800 border-gray-600 text-gray-100"
                />
              </div>

              <Separator />

              {/* Editor Content */}
              {isDualMode ? (
                <DualModeEditor
                  content={tiptapContent}
                  onChange={(content) => {
                    setTiptapContent(content)
                    setArticleData({ ...articleData, content })
                  }}
                  placeholder="Start writing..."
                  onImageUpload={uploadImage}
                  initialMode="wysiwyg"
                />
              ) : isMarkdownMode ? (
                <MarkdownEditor
                  content={markdownContent}
                  onChange={setMarkdownContent}
                  placeholder="Start writing markdown..."
                />
              ) : isTipTapMode ? (
                <div className="space-y-4">
                  <CompleteTipTapEditor
                    content={tiptapContent}
                    onChange={setTiptapContent}
                    placeholder="Start writing with rich text..."
                    onImageUpload={uploadImage}
                  />
                </div>
              ) : (
                <div className="space-y-4">
                  <div className="text-sm text-gray-600 mb-4">
                    🎯 Alternative Block Editor - Type &quot;/&quot; for commands or press Enter to add blocks
                  </div>
                  <BlockEditor
                    blocks={blocks}
                    onChange={setBlocks}
                    onSlashCommand={() => {
                      setSlashCommandOpen(true)
                      setSlashCommandPosition({ x: 300, y: 300 })
                    }}
                  />
                </div>
              )}

              <Separator className="my-8" />

              {/* SEO Panel */}
              <div className="border border-gray-200 rounded-lg">
                <button
                  onClick={() => setSeoExpanded(!seoExpanded)}
                  className="w-full flex items-center justify-between p-4 hover:bg-gray-50 dark:hover:bg-gray-800 transition-colors"
                >
                  <div className="flex items-center gap-3">
                    <SearchIcon className="w-5 h-5 text-blue-600" />
                    <div className="text-left">
                      <h3 className="text-lg font-semibold text-gray-900 dark:text-gray-100">
                        SEO Settings
                      </h3>
                      <p className="text-sm text-gray-600 dark:text-gray-400">
                        Optimize your article for search engines and social media
                        {seoData.seoScore !== undefined && (
                          <span className="ml-2 text-blue-600 font-medium">
                            • Score: {seoData.seoScore}/100
                          </span>
                        )}
                      </p>
                    </div>
                  </div>
                  {seoExpanded ? (
                    <ChevronUp className="w-5 h-5 text-gray-400" />
                  ) : (
                    <ChevronDown className="w-5 h-5 text-gray-400" />
                  )}
                </button>
                
                {seoExpanded && (
                  <div className="p-6 border-t border-gray-200 dark:border-gray-700">
                    <SEOPanel
                      data={seoData}
                      articleTitle={title}
                      articleSlug={slug}
                      onChange={setSeoData}
                    />
                  </div>
                )}
              </div>
            </div>

            {/* Preview */}
            {isPreview && (
              <div className="space-y-6">
                <h2 className="text-lg font-semibold text-stone-900">Preview</h2>
                <div className="bg-white border border-stone-200 rounded-lg p-6 min-h-[500px]">
                  <p>Preview functionality temporarily disabled for debugging</p>
                </div>
              </div>
            )}
          </div>
        </div>
      </div>
      
      {/* AI Assistant Modal */}
      <AIAssistant 
        isOpen={isAIAssistantOpen} 
        onClose={() => setIsAIAssistantOpen(false)} 
      />
      
      {/* Slash Command Menu */}
      <SlashCommandMenu
        isOpen={slashCommandOpen}
        onClose={() => setSlashCommandOpen(false)}
        onSelect={(command, blockType) => {
          if (blockType) {
            const newBlock = {
              id: Math.random().toString(36).substr(2, 9),
              type: blockType as any,
              content: '',
              placeholder: getBlockPlaceholder(blockType)
            }
            setBlocks(prev => [...prev, newBlock])
          }
        }}
        position={slashCommandPosition}
      />
    </TooltipProvider>
  )
}

// Utility function for debouncing
function debounce<T extends (...args: any[]) => any>(
  func: T,
  wait: number
): (...args: Parameters<T>) => void {
  let timeout: NodeJS.Timeout
  return (...args: Parameters<T>) => {
    clearTimeout(timeout)
    timeout = setTimeout(() => func(...args), wait)
  }
}<|MERGE_RESOLUTION|>--- conflicted
+++ resolved
@@ -52,12 +52,9 @@
 import { SlashCommandMenu } from './SlashCommandMenu'
 import { MarkdownEditor } from './MarkdownEditor'
 import { BlockEditor } from './BlockEditor'
-<<<<<<< HEAD
 import { SEOPanel, SEOData } from './SEOPanel'
-=======
 import { CompleteTipTapEditor } from './CompleteTipTapEditor'
 import { DualModeEditor } from './DualModeEditor'
->>>>>>> ce671a27
 import { 
   Save,
   Eye,
@@ -118,11 +115,8 @@
   const [slashCommandOpen, setSlashCommandOpen] = useState(false)
   const [slashCommandPosition, setSlashCommandPosition] = useState({ x: 0, y: 0 })
   const [markdownContent, setMarkdownContent] = useState('')
-<<<<<<< HEAD
   const [seoExpanded, setSeoExpanded] = useState(false)
-=======
   const [tiptapContent, setTiptapContent] = useState('')
->>>>>>> ce671a27
   const [blocks, setBlocks] = useState<Array<{
     id: string
     type: 'text' | 'heading1' | 'heading2' | 'heading3' | 'heading4' | 'heading5' | 'heading6' | 'bulletList' | 'orderedList' | 'taskList' | 'quote' | 'code' | 'image' | 'callout' | 'calloutInfo' | 'calloutWarning' | 'calloutSuccess' | 'calloutError' | 'horizontalRule' | 'details' | 'table' | 'mention' | 'widget' | 'reactComponent' | 'infoCard' | 'statBadge' | 'youtube' | 'twitter' | 'githubGist' | 'codepen' | 'codesandbox' | 'embed'
