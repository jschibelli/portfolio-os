"use client";

import { useState, useRef, useEffect } from "react";
import { useSession } from "next-auth/react";
import { useRouter } from "next/navigation";
import { toast } from "sonner";
import { 
  Upload, 
  Search, 
  Grid3X3, 
  List, 
  Trash2, 
  Copy, 
  Eye,
  Image as ImageIcon,
  FileText,
  Video,
  Music,
  Archive,
  Loader2
} from "lucide-react";

interface MediaItem {
  id: string;
  url: string;
  alt: string | null;
  width: number | null;
  height: number | null;
  blurData: string | null;
  createdAt: string;
  updatedAt: string;
}

export default function AdminMedia() {
  const sessionResult = useSession();
  const session = sessionResult?.data;
  const status = sessionResult?.status;
  const router = useRouter();
  const fileInputRef = useRef<HTMLInputElement>(null);
  
  const [media, setMedia] = useState<MediaItem[]>([]);
<<<<<<< HEAD
  const [loading, setLoading] = useState(true);
=======
  const [filteredMedia, setFilteredMedia] = useState<MediaItem[]>([]);
>>>>>>> 835c2951
  const [searchTerm, setSearchTerm] = useState("");
  const [typeFilter, setTypeFilter] = useState<string>("all");
  const [viewMode, setViewMode] = useState<'grid' | 'list'>('grid');
  const [selectedItems, setSelectedItems] = useState<string[]>([]);
  const [isUploading, setIsUploading] = useState(false);
  const [uploadProgress, setUploadProgress] = useState(0);

  // Fetch media from API
  useEffect(() => {
    if (status === "loading") return;
    
    if (!session || !["ADMIN", "EDITOR", "AUTHOR"].includes((session.user as any)?.role)) {
      router.push("/login");
      return;
    }

    fetchMedia();
  }, [session, status, router, searchTerm]);

  const fetchMedia = async () => {
    try {
      setLoading(true);
      const params = new URLSearchParams();
      if (searchTerm) params.append('search', searchTerm);
      
      const response = await fetch(`/api/admin/media?${params}`);
      
      if (!response.ok) {
        throw new Error('Failed to fetch media');
      }
      
      const data = await response.json();
      setMedia(data.mediaItems || []);
    } catch (error) {
      console.error('Error fetching media:', error);
      toast.error('Failed to load media');
    } finally {
      setLoading(false);
    }
  };

  const handleFileUpload = async (event: React.ChangeEvent<HTMLInputElement>) => {
    const files = event.target.files;
    if (!files || files.length === 0) return;

    setIsUploading(true);
    setUploadProgress(0);

    try {
      // Upload files one by one
      for (let i = 0; i < files.length; i++) {
        const file = files[i];
        const formData = new FormData();
        formData.append('file', file);
        formData.append('generateVariants', 'true');
        formData.append('generateBlur', 'true');

        setUploadProgress(Math.floor(((i + 0.5) / files.length) * 100));

        const response = await fetch('/api/media/upload', {
          method: 'POST',
          body: formData
        });

        if (!response.ok) {
          throw new Error(`Failed to upload ${file.name}`);
        }

        setUploadProgress(Math.floor(((i + 1) / files.length) * 100));
      }

      toast.success(`Successfully uploaded ${files.length} file(s)`);
      fetchMedia(); // Reload media list
    } catch (error) {
      console.error('Error uploading files:', error);
      toast.error('Failed to upload some files');
    } finally {
      setIsUploading(false);
      setUploadProgress(0);
      
      if (fileInputRef.current) {
        fileInputRef.current.value = '';
      }
    }
  };

  const formatDate = (dateString: string): string => {
    return new Date(dateString).toLocaleDateString('en-US', {
      year: 'numeric',
      month: 'short',
      day: 'numeric',
      hour: '2-digit',
      minute: '2-digit'
    });
  };

  const handleDelete = async (id: string) => {
    if (confirm("Are you sure you want to delete this file?")) {
      try {
        const response = await fetch(`/api/admin/media/${id}`, {
          method: 'DELETE'
        });
        
        if (!response.ok) {
          throw new Error('Failed to delete media');
        }
        
        toast.success('Media deleted successfully');
        fetchMedia();
      } catch (error) {
        console.error('Error deleting media:', error);
        toast.error('Failed to delete media');
      }
    }
  };

  const handleBulkDelete = async () => {
    if (selectedItems.length === 0) return;
    
    if (confirm(`Are you sure you want to delete ${selectedItems.length} files?`)) {
      try {
        await Promise.all(
          selectedItems.map(id =>
            fetch(`/api/admin/media/${id}`, { method: 'DELETE' })
          )
        );
        toast.success('Media files deleted successfully');
        setSelectedItems([]);
        fetchMedia();
      } catch (error) {
        console.error('Error deleting media:', error);
        toast.error('Failed to delete some files');
      }
    }
  };

  const copyToClipboard = (url: string) => {
    navigator.clipboard.writeText(url);
    toast.success('URL copied to clipboard');
  };

  const getFileName = (url: string) => {
    return url.split('/').pop() || 'Unknown';
  };

  if (status === "loading" || loading) {
    return (
      <div className="min-h-screen flex items-center justify-center">
        <div className="text-lg">Loading...</div>
      </div>
    );
  }

  if (!session || !["ADMIN", "EDITOR", "AUTHOR"].includes((session.user as any)?.role)) {
    router.push("/login");
    return null;
  }

  return (
    <div className="space-y-6">
      {/* Header */}
      <div className="flex items-center justify-between">
        <div>
          <h1 className="text-3xl font-bold text-slate-900 dark:text-slate-100">Media Library</h1>
          <p className="text-slate-600 dark:text-slate-400 mt-2">
            Manage your images, documents, and media files
          </p>
        </div>
        <div className="flex items-center space-x-3">
          <button
            onClick={() => setViewMode(viewMode === 'grid' ? 'list' : 'grid')}
            className="p-2 rounded-lg border border-slate-200 dark:border-slate-700 hover:bg-slate-50 dark:hover:bg-slate-700/50 transition-colors"
          >
            {viewMode === 'grid' ? <List className="h-5 w-5" /> : <Grid3X3 className="h-5 w-5" />}
          </button>
          <button
            onClick={() => fileInputRef.current?.click()}
            className="px-4 py-2 bg-slate-600 text-white rounded-md hover:bg-slate-700 transition-colors flex items-center space-x-2"
          >
            <Upload className="h-4 w-4" />
            <span>Upload Files</span>
          </button>
        </div>
      </div>

      {/* Upload Area */}
      <div className="bg-white dark:bg-slate-800 rounded-lg shadow-sm border border-slate-200 dark:border-slate-700 p-6">
        <div className="border-2 border-dashed border-slate-300 dark:border-slate-600 rounded-lg p-8 text-center">
          <Upload className="h-12 w-12 text-slate-400 mx-auto mb-4" />
          <h3 className="text-lg font-medium text-slate-900 dark:text-slate-100 mb-2">
            Drop files here or click to upload
          </h3>
          <p className="text-slate-600 dark:text-slate-400 mb-4">
            Support for images, documents, videos, and audio files
          </p>
          <button
            onClick={() => fileInputRef.current?.click()}
            className="px-6 py-2 bg-slate-600 text-white rounded-md hover:bg-slate-700 transition-colors"
          >
            Choose Files
          </button>
          <input
            ref={fileInputRef}
            type="file"
            multiple
            onChange={handleFileUpload}
            className="hidden"
            accept="image/*,video/*,audio/*,.pdf,.doc,.docx,.txt"
          />
        </div>
        
        {isUploading && (
          <div className="mt-4">
            <div className="flex items-center justify-between mb-2">
              <span className="text-sm text-slate-600 dark:text-slate-400">Uploading...</span>
              <span className="text-sm text-slate-600 dark:text-slate-400">{uploadProgress}%</span>
            </div>
            <div className="w-full bg-slate-200 dark:bg-slate-700 rounded-full h-2">
              <div 
                className="bg-slate-600 h-2 rounded-full transition-all duration-300"
                style={{ width: `${uploadProgress}%` }}
              />
            </div>
          </div>
        )}
      </div>

      {/* Search and Filters */}
      <div className="bg-white dark:bg-slate-800 rounded-lg shadow-sm border border-slate-200 dark:border-slate-700 p-4">
        <div className="flex flex-col md:flex-row gap-4">
          <div className="flex-1 relative">
            <Search className="absolute left-3 top-1/2 transform -translate-y-1/2 h-4 w-4 text-slate-400" />
            <input
              type="text"
              placeholder="Search media files..."
              value={searchTerm}
              onChange={(e) => setSearchTerm(e.target.value)}
              className="w-full pl-10 pr-4 py-2 border border-slate-200 dark:border-slate-700 rounded-md bg-white dark:bg-slate-800 text-slate-900 dark:text-slate-100 focus:ring-2 focus:ring-slate-500 focus:border-transparent"
            />
          </div>
          <select
            value={typeFilter}
            onChange={(e) => setTypeFilter(e.target.value)}
            className="px-4 py-2 border border-slate-200 dark:border-slate-700 rounded-md bg-white dark:bg-slate-800 text-slate-900 dark:text-slate-100 focus:ring-2 focus:ring-slate-500 focus:border-transparent"
          >
            <option value="all">All Types</option>
            <option value="image">Images</option>
            <option value="document">Documents</option>
            <option value="video">Videos</option>
            <option value="audio">Audio</option>
            <option value="archive">Archives</option>
          </select>
        </div>
      </div>

      {/* Bulk Actions */}
      {selectedItems.length > 0 && (
        <div className="bg-slate-50 dark:bg-slate-800/50 rounded-lg border border-slate-200 dark:border-slate-700 p-4">
          <div className="flex items-center justify-between">
            <span className="text-sm text-slate-600 dark:text-slate-400">
              {selectedItems.length} file(s) selected
            </span>
            <button
              onClick={handleBulkDelete}
              className="px-3 py-1.5 text-sm bg-red-600 text-white rounded-md hover:bg-red-700 transition-colors"
            >
              Delete Selected
            </button>
          </div>
        </div>
      )}

      {/* Media Grid/List */}
      {media.length === 0 ? (
        <div className="text-center py-12">
          <p className="text-slate-500 text-lg">No media files found</p>
          <p className="text-slate-400 mt-2">Upload your first file to get started</p>
        </div>
      ) : viewMode === 'grid' ? (
        <div className="grid grid-cols-1 sm:grid-cols-2 md:grid-cols-3 lg:grid-cols-4 xl:grid-cols-5 gap-4 md:gap-6">
          {media.map((item) => (
            <div key={item.id} className="bg-white dark:bg-slate-800 rounded-lg shadow-sm border border-slate-200 dark:border-slate-700 overflow-hidden transition-colors hover:shadow-md">
              <div className="p-4">
                <div className="flex items-start justify-between mb-3">
                  <input
                    type="checkbox"
                    checked={selectedItems.includes(item.id)}
                    onChange={(e) => {
                      if (e.target.checked) {
                        setSelectedItems([...selectedItems, item.id]);
                      } else {
                        setSelectedItems(selectedItems.filter(id => id !== item.id));
                      }
                    }}
                    className="rounded border-slate-300 text-slate-600 focus:ring-slate-500"
                  />
                  <div className="flex items-center space-x-1">
                    <button
                      onClick={() => copyToClipboard(item.url)}
                      className="p-1 text-slate-600 dark:text-slate-400 hover:text-slate-900 dark:hover:text-slate-100 transition-colors"
                      title="Copy URL"
                    >
                      <Copy className="h-4 w-4" />
                    </button>
                    <button
                      onClick={() => handleDelete(item.id)}
                      className="p-1 text-red-600 dark:text-red-400 hover:text-red-900 dark:hover:text-red-100 transition-colors"
                      title="Delete"
                    >
                      <Trash2 className="h-4 w-4" />
                    </button>
                  </div>
                </div>
                
                <div className="text-center mb-3">
                  <img 
                    src={item.url} 
                    alt={item.alt || 'Media item'}
                    className="w-full h-32 object-cover rounded-lg mb-3"
                    loading="lazy"
                  />
                  
                  <h3 className="text-sm font-medium text-slate-900 dark:text-slate-100 truncate">
                    {item.alt || getFileName(item.url)}
                  </h3>
                </div>
                
                <div className="space-y-2 text-xs text-slate-500 dark:text-slate-500">
                  {item.width && item.height && (
                    <div className="flex justify-between">
                      <span>Dimensions:</span>
                      <span>{item.width}×{item.height}</span>
                    </div>
                  )}
                  <div className="flex justify-between">
                    <span>Uploaded:</span>
                    <span>{formatDate(item.createdAt)}</span>
                  </div>
                  <div className="flex justify-between">
                    <span>Updated:</span>
                    <span>{formatDate(item.updatedAt)}</span>
                  </div>
                </div>
              </div>
            </div>
          ))}
        </div>
      ) : (
        <div className="bg-white dark:bg-slate-800 shadow-sm border border-slate-200 dark:border-slate-700 rounded-lg overflow-hidden">
          <div className="overflow-x-auto">
            <table className="min-w-full divide-y divide-slate-200 dark:divide-slate-700">
              <thead className="bg-slate-50 dark:bg-slate-700/50">
                <tr>
                  <th className="px-6 py-3 text-left text-xs font-medium text-slate-500 dark:text-slate-400 uppercase tracking-wider">
                    <input
                      type="checkbox"
                      checked={selectedItems.length === media.length}
                      onChange={(e) => {
                        if (e.target.checked) {
                          setSelectedItems(media.map(item => item.id));
                        } else {
                          setSelectedItems([]);
                        }
                      }}
                      className="rounded border-slate-300 text-slate-600 focus:ring-slate-500"
                    />
                  </th>
                  <th className="px-6 py-3 text-left text-xs font-medium text-slate-500 dark:text-slate-400 uppercase tracking-wider">
                    File
                  </th>
                  <th className="px-6 py-3 text-left text-xs font-medium text-slate-500 dark:text-slate-400 uppercase tracking-wider">
                    Type
                  </th>
                  <th className="px-6 py-3 text-left text-xs font-medium text-slate-500 dark:text-slate-400 uppercase tracking-wider">
                    Created
                  </th>
                  <th className="px-6 py-3 text-left text-xs font-medium text-slate-500 dark:text-slate-400 uppercase tracking-wider">
                    Updated
                  </th>
                  <th className="px-6 py-3 text-right text-xs font-medium text-slate-500 dark:text-slate-400 uppercase tracking-wider">
                    Actions
                  </th>
                </tr>
              </thead>
              <tbody className="bg-white dark:bg-slate-800 divide-y divide-slate-200 dark:divide-slate-700">
                {media.map((item) => (
                  <tr key={item.id} className="hover:bg-slate-50 dark:hover:bg-slate-700/50 transition-colors">
                    <td className="px-6 py-4 whitespace-nowrap">
                      <input
                        type="checkbox"
                        checked={selectedItems.includes(item.id)}
                        onChange={(e) => {
                          if (e.target.checked) {
                            setSelectedItems([...selectedItems, item.id]);
                          } else {
                            setSelectedItems(selectedItems.filter(id => id !== item.id));
                          }
                        }}
                        className="rounded border-slate-300 text-slate-600 focus:ring-slate-500"
                      />
                    </td>
                    <td className="px-6 py-4 whitespace-nowrap">
                      <div className="flex items-center space-x-3">
                        <img 
                          src={item.url} 
                          alt={item.alt || 'Media item'}
                          className="w-10 h-10 object-cover rounded"
                          loading="lazy"
                        />
                        <div>
                          <div className="text-sm font-medium text-slate-900 dark:text-slate-100">
                            {item.alt || getFileName(item.url)}
                          </div>
                          {item.width && item.height && (
                            <div className="text-sm text-slate-500 dark:text-slate-400">
                              {item.width}×{item.height}
                            </div>
                          )}
                        </div>
                      </div>
                    </td>
                    <td className="px-6 py-4 whitespace-nowrap">
                      <span className="capitalize text-sm text-slate-900 dark:text-slate-100">
                        Image
                      </span>
                    </td>
                    <td className="px-6 py-4 whitespace-nowrap text-sm text-slate-500 dark:text-slate-400">
                      {formatDate(item.createdAt)}
                    </td>
                    <td className="px-6 py-4 whitespace-nowrap text-sm text-slate-500 dark:text-slate-400">
                      {formatDate(item.updatedAt)}
                    </td>
                    <td className="px-6 py-4 whitespace-nowrap text-right text-sm font-medium">
                      <div className="flex items-center justify-end space-x-2">
                        <button
                          onClick={() => window.open(item.url, '_blank')}
                          className="text-slate-600 dark:text-slate-400 hover:text-slate-900 dark:hover:text-slate-100 transition-colors"
                          title="View"
                        >
                          <Eye className="h-4 w-4" />
                        </button>
                        <button
                          onClick={() => copyToClipboard(item.url)}
                          className="text-slate-600 dark:text-slate-400 hover:text-slate-900 dark:hover:text-slate-100 transition-colors"
                          title="Copy URL"
                        >
                          <Copy className="h-4 w-4" />
                        </button>
                        <button
                          onClick={() => handleDelete(item.id)}
                          className="text-red-600 dark:text-red-400 hover:text-red-900 dark:hover:text-red-100 transition-colors"
                          title="Delete"
                        >
                          <Trash2 className="h-4 w-4" />
                        </button>
                      </div>
                    </td>
                  </tr>
                ))}
              </tbody>
            </table>
          </div>
        </div>
      )}
    </div>
  );
}<|MERGE_RESOLUTION|>--- conflicted
+++ resolved
@@ -39,11 +39,8 @@
   const fileInputRef = useRef<HTMLInputElement>(null);
   
   const [media, setMedia] = useState<MediaItem[]>([]);
-<<<<<<< HEAD
   const [loading, setLoading] = useState(true);
-=======
   const [filteredMedia, setFilteredMedia] = useState<MediaItem[]>([]);
->>>>>>> 835c2951
   const [searchTerm, setSearchTerm] = useState("");
   const [typeFilter, setTypeFilter] = useState<string>("all");
   const [viewMode, setViewMode] = useState<'grid' | 'list'>('grid');
