# Dashboard Application

A comprehensive admin dashboard for managing blog content, articles, and user interactions.

## Features

### Article Management
- **Rich Text Editor**: Full-featured editor with TipTap integration
- **Enhanced Toolbar**: Comprehensive formatting options matching Hashnode's editor
- **Image Upload**: Secure image handling with validation
- **Draft Management**: Auto-save and draft functionality
- **Scheduling**: Schedule articles for future publication

### Content Management
- **Article Creation**: Create and edit articles with rich formatting
- **Media Library**: Upload and manage media files
- **Case Studies**: Manage project case studies
- **Newsletter**: Email campaign management
- **Comments**: Moderate and manage user comments

### Analytics & Insights
- **Dashboard Analytics**: Comprehensive metrics and insights
- **User Activity**: Track user interactions and engagement
- **Performance Metrics**: Monitor site performance and SEO
- **Traffic Analysis**: Detailed traffic and visitor analytics

### User Management
- **Role-Based Access**: Granular permission system
- **User Profiles**: Manage user accounts and permissions
- **Security**: Advanced authentication and authorization

## Technology Stack

- **Framework**: Next.js 15 with App Router
- **Language**: TypeScript for type safety
- **Styling**: Tailwind CSS with custom components
- **Database**: Prisma ORM with PostgreSQL
- **Authentication**: NextAuth.js
- **Editor**: TipTap with rich extensions
- **Testing**: Jest with React Testing Library
- **Validation**: Custom validation utilities

## Getting Started

### Prerequisites

- Node.js 18+ 
- PostgreSQL database
- npm or yarn package manager

### Installation

1. **Clone the repository**
   ```bash
   git clone <repository-url>
   cd portfolio-os/apps/dashboard
   ```

2. **Install dependencies**
   ```bash
   npm install
   # or
   yarn install
   ```

3. **Environment Setup**
   ```bash
   cp .env.example .env.local
   ```
   
   Configure the following environment variables:
   ```env
   DATABASE_URL="postgresql://username:password@localhost:5432/database"
   NEXTAUTH_SECRET="your-secret-key"
   NEXTAUTH_URL="http://localhost:3003"
   ```

4. **Database Setup**
   ```bash
   npm run db:generate
   npm run db:push
   ```

5. **Start Development Server**
   ```bash
   npm run dev
   ```

The application will be available at `http://localhost:3003`

### Port Configuration
The dashboard application runs on port 3003 by default to avoid conflicts with other applications in the monorepo.

```bash
npm run dev  # Runs on http://localhost:3003
<<<<<<< HEAD
=======
```

## Project Structure

>>>>>>> 31f5145d
```
apps/dashboard/
├── app/                          # Next.js app directory
│   ├── admin/                    # Admin dashboard pages
│   │   ├── articles/            # Article management
│   │   ├── analytics/           # Analytics dashboard
│   │   ├── media/               # Media management
│   │   ├── settings/            # Application settings
│   │   └── users/                # User management
│   ├── api/                      # API routes
│   └── globals.css              # Global styles
├── components/                   # Reusable components
│   ├── ui/                      # UI components
│   └── ErrorBoundary.tsx        # Error handling
├── lib/                         # Utility libraries
│   ├── auth.ts                  # Authentication logic
│   ├── validation.ts            # Input validation
│   └── error-handling.ts        # Error handling utilities
├── __tests__/                   # Test files
│   ├── setup.ts                 # Test setup
│   └── EditorToolbar.test.tsx   # Component tests
└── scripts/                     # Build and utility scripts
```

## Key Components

### EditorToolbar
Enhanced toolbar component with comprehensive formatting options:

- **Text Formatting**: Bold, italic, underline, strikethrough
- **Headings**: H1-H6 with dropdown selection
- **Lists**: Bullet, numbered, and task lists
- **Code**: Inline code and code blocks
- **Links**: URL validation and secure link insertion
- **Tables**: Dynamic table insertion
- **Media**: Image upload and management
- **Actions**: Undo, redo, clear formatting

### Scripts

#### Standard Scripts
- `npm run dev` - Start development server on port 3003
- `npm run build` - Build for production
- `npm run start` - Start production server on default port (3000)
- `npm run lint` - Run ESLint
- `npm run typecheck` - Run TypeScript type checking
- `npm run test` - Run tests
- `npm run test:ci` - Run tests in CI mode
- `npm run test:coverage` - Run tests with coverage

#### Environment-Based Scripts
- `npm run dev:env` - Start development server with custom port (via `DASHBOARD_PORT` env var)
- `npm run start:env` - Start production server with custom port (via `PORT` env var)

### Database Commands

### Error Handling
Comprehensive error handling system:

- **Error Boundaries**: React error boundaries for component isolation
- **Validation**: Input validation with security measures
- **Logging**: Structured error logging and monitoring
- **Recovery**: Graceful error recovery mechanisms

### Security Features
- **Input Validation**: Comprehensive input sanitization
- **XSS Prevention**: Content sanitization and validation
- **Rate Limiting**: API rate limiting and abuse prevention
- **Authentication**: Secure authentication and authorization

## Development

### Code Quality
The project includes comprehensive quality assurance tools:

```bash
# Run all quality checks
npm run quality:all

# Individual quality checks
npm run quality:check        # Code quality
npm run quality:maintenance  # Dependency maintenance
npm run quality:verify       # Implementation verification
```

### Testing
```bash
# Run all tests
npm test

# Run tests with coverage
npm run test:coverage

# Run tests in watch mode
npm run test:watch
```

### Linting
```bash
# Run ESLint
npm run lint

# Fix linting issues
npm run lint:fix
```

## API Documentation

### Authentication Endpoints
- `POST /api/auth/signin` - User sign in
- `POST /api/auth/signout` - User sign out
- `GET /api/auth/session` - Get current session

### Article Management
- `GET /api/admin/articles` - List articles
- `POST /api/admin/articles` - Create article
- `PUT /api/admin/articles/[id]` - Update article
- `DELETE /api/admin/articles/[id]` - Delete article

### Media Management
- `GET /api/admin/media` - List media files
- `POST /api/admin/media` - Upload media
- `DELETE /api/admin/media/[id]` - Delete media

## Deployment

### Production Build
```bash
npm run build
npm start
```

### Environment Variables
Ensure all required environment variables are configured:

- `DATABASE_URL`: PostgreSQL connection string
- `NEXTAUTH_SECRET`: Authentication secret
- `NEXTAUTH_URL`: Application URL
- `UPLOADTHING_SECRET`: File upload service secret
- `UPLOADTHING_APP_ID`: File upload service app ID

<<<<<<< HEAD
=======
### Port Configuration Details
>>>>>>> 31f5145d
The dashboard uses port 3003 to avoid conflicts with:
- Main site application (port 3000)
- Documentation application (port 3001)
- Other services in the monorepo

<<<<<<< HEAD
### Port Assignment Strategy
=======
#### Port Assignment Strategy
>>>>>>> 31f5145d
- **Development**: Fixed port 3003 for consistency (`npm run dev`)
- **Production**: Default Next.js port 3000 (`npm run start`)
- **Flexible**: Environment-based ports (`npm run dev:env`, `npm run start:env`)

<<<<<<< HEAD
### Environment Variables
- `DASHBOARD_PORT` - Custom development port (defaults to 3003)
- `PORT` - Custom production port (defaults to 3003 when using `start:env`)

For detailed port configuration information, see [PORT_CONFIGURATION.md](./PORT_CONFIGURATION.md) and [DEVELOPMENT_SCRIPTS.md](./DEVELOPMENT_SCRIPTS.md).
=======
#### Environment Variables
- `DASHBOARD_PORT` - Custom development port (defaults to 3003)
- `PORT` - Custom production port (defaults to 3003 when using `start:env`)

For detailed port configuration information, see [PORT_CONFIGURATION.md](./PORT_CONFIGURATION.md) and [DEVELOPMENT_SCRIPTS.md](./DEVELOPMENT_SCRIPTS.md).

## Contributing

1. **Fork the repository**
2. **Create a feature branch**: `git checkout -b feature/amazing-feature`
3. **Commit changes**: `git commit -m 'Add amazing feature'`
4. **Push to branch**: `git push origin feature/amazing-feature`
5. **Open a Pull Request`

### Development Guidelines

- Follow TypeScript best practices
- Write comprehensive tests for new features
- Ensure all quality checks pass
- Update documentation for new features
- Follow the established code style

## Troubleshooting

### Common Issues

1. **Database Connection Issues**
   - Verify DATABASE_URL is correct
   - Ensure PostgreSQL is running
   - Check database permissions

2. **Authentication Issues**
   - Verify NEXTAUTH_SECRET is set
   - Check NEXTAUTH_URL configuration
   - Ensure session configuration is correct

3. **Build Issues**
   - Clear node_modules and reinstall
   - Check TypeScript configuration
   - Verify all dependencies are installed

### Getting Help

- Check the [Issues](https://github.com/your-repo/issues) page
- Review the [Documentation](https://docs.your-site.com)
- Contact the development team

## License

This project is licensed under the MIT License - see the [LICENSE](LICENSE) file for details.
>>>>>>> 31f5145d
<|MERGE_RESOLUTION|>--- conflicted
+++ resolved
@@ -93,13 +93,10 @@
 
 ```bash
 npm run dev  # Runs on http://localhost:3003
-<<<<<<< HEAD
-=======
 ```
 
 ## Project Structure
 
->>>>>>> 31f5145d
 ```
 apps/dashboard/
 ├── app/                          # Next.js app directory
@@ -241,31 +238,17 @@
 - `UPLOADTHING_SECRET`: File upload service secret
 - `UPLOADTHING_APP_ID`: File upload service app ID
 
-<<<<<<< HEAD
-=======
 ### Port Configuration Details
->>>>>>> 31f5145d
 The dashboard uses port 3003 to avoid conflicts with:
 - Main site application (port 3000)
 - Documentation application (port 3001)
 - Other services in the monorepo
 
-<<<<<<< HEAD
-### Port Assignment Strategy
-=======
 #### Port Assignment Strategy
->>>>>>> 31f5145d
 - **Development**: Fixed port 3003 for consistency (`npm run dev`)
 - **Production**: Default Next.js port 3000 (`npm run start`)
 - **Flexible**: Environment-based ports (`npm run dev:env`, `npm run start:env`)
 
-<<<<<<< HEAD
-### Environment Variables
-- `DASHBOARD_PORT` - Custom development port (defaults to 3003)
-- `PORT` - Custom production port (defaults to 3003 when using `start:env`)
-
-For detailed port configuration information, see [PORT_CONFIGURATION.md](./PORT_CONFIGURATION.md) and [DEVELOPMENT_SCRIPTS.md](./DEVELOPMENT_SCRIPTS.md).
-=======
 #### Environment Variables
 - `DASHBOARD_PORT` - Custom development port (defaults to 3003)
 - `PORT` - Custom production port (defaults to 3003 when using `start:env`)
@@ -315,5 +298,4 @@
 
 ## License
 
-This project is licensed under the MIT License - see the [LICENSE](LICENSE) file for details.
->>>>>>> 31f5145d
+This project is licensed under the MIT License - see the [LICENSE](LICENSE) file for details.