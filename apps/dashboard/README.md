# Dashboard Application

A comprehensive admin dashboard for managing blog content, articles, and user interactions.

<<<<<<< HEAD
## Features
=======
### Port Configuration
The dashboard application runs on port 3003 by default to avoid conflicts with other applications in the monorepo.
>>>>>>> 11368481

### Article Management
- **Rich Text Editor**: Full-featured editor with TipTap integration
- **Enhanced Toolbar**: Comprehensive formatting options matching Hashnode's editor
- **Image Upload**: Secure image handling with validation
- **Draft Management**: Auto-save and draft functionality
- **Scheduling**: Schedule articles for future publication

### Content Management
- **Article Creation**: Create and edit articles with rich formatting
- **Media Library**: Upload and manage media files
- **Case Studies**: Manage project case studies
- **Newsletter**: Email campaign management
- **Comments**: Moderate and manage user comments

### Analytics & Insights
- **Dashboard Analytics**: Comprehensive metrics and insights
- **User Activity**: Track user interactions and engagement
- **Performance Metrics**: Monitor site performance and SEO
- **Traffic Analysis**: Detailed traffic and visitor analytics

### User Management
- **Role-Based Access**: Granular permission system
- **User Profiles**: Manage user accounts and permissions
- **Security**: Advanced authentication and authorization

## Technology Stack

- **Framework**: Next.js 15 with App Router
- **Language**: TypeScript for type safety
- **Styling**: Tailwind CSS with custom components
- **Database**: Prisma ORM with PostgreSQL
- **Authentication**: NextAuth.js
- **Editor**: TipTap with rich extensions
- **Testing**: Jest with React Testing Library
- **Validation**: Custom validation utilities

## Getting Started

### Prerequisites

- Node.js 18+ 
- PostgreSQL database
- npm or yarn package manager

### Installation

1. **Clone the repository**
   ```bash
   git clone <repository-url>
   cd portfolio-os/apps/dashboard
   ```

2. **Install dependencies**
   ```bash
   npm install
   # or
   yarn install
   ```

3. **Environment Setup**
   ```bash
   cp .env.example .env.local
   ```
   
   Configure the following environment variables:
   ```env
   DATABASE_URL="postgresql://username:password@localhost:5432/database"
   NEXTAUTH_SECRET="your-secret-key"
   NEXTAUTH_URL="http://localhost:3003"
   ```

4. **Database Setup**
   ```bash
   npm run db:generate
   npm run db:push
   ```

5. **Start Development Server**
   ```bash
   npm run dev
   ```

The application will be available at `http://localhost:3003`

## Project Structure

```
apps/dashboard/
├── app/                          # Next.js app directory
│   ├── admin/                    # Admin dashboard pages
│   │   ├── articles/            # Article management
│   │   ├── analytics/           # Analytics dashboard
│   │   ├── media/               # Media management
│   │   ├── settings/            # Application settings
│   │   └── users/                # User management
│   ├── api/                      # API routes
│   └── globals.css              # Global styles
├── components/                   # Reusable components
│   ├── ui/                      # UI components
│   └── ErrorBoundary.tsx        # Error handling
├── lib/                         # Utility libraries
│   ├── auth.ts                  # Authentication logic
│   ├── validation.ts            # Input validation
│   └── error-handling.ts        # Error handling utilities
├── __tests__/                   # Test files
│   ├── setup.ts                 # Test setup
│   └── EditorToolbar.test.tsx   # Component tests
└── scripts/                     # Build and utility scripts
```

## Key Components

### EditorToolbar
Enhanced toolbar component with comprehensive formatting options:

- **Text Formatting**: Bold, italic, underline, strikethrough
- **Headings**: H1-H6 with dropdown selection
- **Lists**: Bullet, numbered, and task lists
- **Code**: Inline code and code blocks
- **Links**: URL validation and secure link insertion
- **Tables**: Dynamic table insertion
- **Media**: Image upload and management
- **Actions**: Undo, redo, clear formatting

### Error Handling
Comprehensive error handling system:

- **Error Boundaries**: React error boundaries for component isolation
- **Validation**: Input validation with security measures
- **Logging**: Structured error logging and monitoring
- **Recovery**: Graceful error recovery mechanisms

### Security Features
- **Input Validation**: Comprehensive input sanitization
- **XSS Prevention**: Content sanitization and validation
- **Rate Limiting**: API rate limiting and abuse prevention
- **Authentication**: Secure authentication and authorization

## Development

### Code Quality
The project includes comprehensive quality assurance tools:

```bash
# Run all quality checks
npm run quality:all

# Individual quality checks
npm run quality:check        # Code quality
npm run quality:maintenance  # Dependency maintenance
npm run quality:verify       # Implementation verification
```

### Testing
```bash
# Run all tests
npm test

# Run tests with coverage
npm run test:coverage

# Run tests in watch mode
npm run test:watch
```

### Linting
```bash
# Run ESLint
npm run lint

# Fix linting issues
npm run lint:fix
```

## API Documentation

### Authentication Endpoints
- `POST /api/auth/signin` - User sign in
- `POST /api/auth/signout` - User sign out
- `GET /api/auth/session` - Get current session

### Article Management
- `GET /api/admin/articles` - List articles
- `POST /api/admin/articles` - Create article
- `PUT /api/admin/articles/[id]` - Update article
- `DELETE /api/admin/articles/[id]` - Delete article

### Media Management
- `GET /api/admin/media` - List media files
- `POST /api/admin/media` - Upload media
- `DELETE /api/admin/media/[id]` - Delete media

## Deployment

### Production Build
```bash
<<<<<<< HEAD
npm run build
npm start
=======
npm run dev  # Runs on http://localhost:3003
>>>>>>> 11368481
```

### Environment Variables
Ensure all required environment variables are configured:

- `DATABASE_URL`: PostgreSQL connection string
- `NEXTAUTH_SECRET`: Authentication secret
- `NEXTAUTH_URL`: Application URL
- `UPLOADTHING_SECRET`: File upload service secret
- `UPLOADTHING_APP_ID`: File upload service app ID

## Contributing

1. **Fork the repository**
2. **Create a feature branch**: `git checkout -b feature/amazing-feature`
3. **Commit changes**: `git commit -m 'Add amazing feature'`
4. **Push to branch**: `git push origin feature/amazing-feature`
5. **Open a Pull Request**

### Development Guidelines

- Follow TypeScript best practices
- Write comprehensive tests for new features
- Ensure all quality checks pass
- Update documentation for new features
- Follow the established code style

## Troubleshooting

<<<<<<< HEAD
### Common Issues

1. **Database Connection Issues**
   - Verify DATABASE_URL is correct
   - Ensure PostgreSQL is running
   - Check database permissions
=======
#### Standard Scripts
- `npm run dev` - Start development server on port 3003
- `npm run build` - Build for production
- `npm run start` - Start production server on default port (3000)
- `npm run lint` - Run ESLint
- `npm run typecheck` - Run TypeScript type checking
- `npm run test` - Run tests
- `npm run test:ci` - Run tests in CI mode
- `npm run test:coverage` - Run tests with coverage

#### Environment-Based Scripts
- `npm run dev:env` - Start development server with custom port (via `DASHBOARD_PORT` env var)
- `npm run start:env` - Start production server with custom port (via `PORT` env var)

### Database Commands
>>>>>>> 11368481

2. **Authentication Issues**
   - Verify NEXTAUTH_SECRET is set
   - Check NEXTAUTH_URL configuration
   - Ensure session configuration is correct

3. **Build Issues**
   - Clear node_modules and reinstall
   - Check TypeScript configuration
   - Verify all dependencies are installed

### Getting Help

- Check the [Issues](https://github.com/your-repo/issues) page
- Review the [Documentation](https://docs.your-site.com)
- Contact the development team

<<<<<<< HEAD
## License

This project is licensed under the MIT License - see the [LICENSE](LICENSE) file for details.
=======
The dashboard uses port 3003 to avoid conflicts with:
- Main site application (port 3000)
- Documentation application (port 3001)
- Other services in the monorepo

### Port Assignment Strategy
- **Development**: Fixed port 3003 for consistency (`npm run dev`)
- **Production**: Default Next.js port 3000 (`npm run start`)
- **Flexible**: Environment-based ports (`npm run dev:env`, `npm run start:env`)

### Environment Variables
- `DASHBOARD_PORT` - Custom development port (defaults to 3003)
- `PORT` - Custom production port (defaults to 3003 when using `start:env`)

For detailed port configuration information, see [PORT_CONFIGURATION.md](./PORT_CONFIGURATION.md) and [DEVELOPMENT_SCRIPTS.md](./DEVELOPMENT_SCRIPTS.md).
>>>>>>> 11368481
<|MERGE_RESOLUTION|>--- conflicted
+++ resolved
@@ -2,12 +2,7 @@
 
 A comprehensive admin dashboard for managing blog content, articles, and user interactions.
 
-<<<<<<< HEAD
 ## Features
-=======
-### Port Configuration
-The dashboard application runs on port 3003 by default to avoid conflicts with other applications in the monorepo.
->>>>>>> 11368481
 
 ### Article Management
 - **Rich Text Editor**: Full-featured editor with TipTap integration
@@ -92,6 +87,13 @@
    ```
 
 The application will be available at `http://localhost:3003`
+
+### Port Configuration
+The dashboard application runs on port 3003 by default to avoid conflicts with other applications in the monorepo.
+
+```bash
+npm run dev  # Runs on http://localhost:3003
+```
 
 ## Project Structure
 
@@ -133,121 +135,8 @@
 - **Media**: Image upload and management
 - **Actions**: Undo, redo, clear formatting
 
-### Error Handling
-Comprehensive error handling system:
-
-- **Error Boundaries**: React error boundaries for component isolation
-- **Validation**: Input validation with security measures
-- **Logging**: Structured error logging and monitoring
-- **Recovery**: Graceful error recovery mechanisms
-
-### Security Features
-- **Input Validation**: Comprehensive input sanitization
-- **XSS Prevention**: Content sanitization and validation
-- **Rate Limiting**: API rate limiting and abuse prevention
-- **Authentication**: Secure authentication and authorization
-
-## Development
-
-### Code Quality
-The project includes comprehensive quality assurance tools:
-
-```bash
-# Run all quality checks
-npm run quality:all
-
-# Individual quality checks
-npm run quality:check        # Code quality
-npm run quality:maintenance  # Dependency maintenance
-npm run quality:verify       # Implementation verification
-```
-
-### Testing
-```bash
-# Run all tests
-npm test
-
-# Run tests with coverage
-npm run test:coverage
-
-# Run tests in watch mode
-npm run test:watch
-```
-
-### Linting
-```bash
-# Run ESLint
-npm run lint
-
-# Fix linting issues
-npm run lint:fix
-```
-
-## API Documentation
-
-### Authentication Endpoints
-- `POST /api/auth/signin` - User sign in
-- `POST /api/auth/signout` - User sign out
-- `GET /api/auth/session` - Get current session
-
-### Article Management
-- `GET /api/admin/articles` - List articles
-- `POST /api/admin/articles` - Create article
-- `PUT /api/admin/articles/[id]` - Update article
-- `DELETE /api/admin/articles/[id]` - Delete article
-
-### Media Management
-- `GET /api/admin/media` - List media files
-- `POST /api/admin/media` - Upload media
-- `DELETE /api/admin/media/[id]` - Delete media
-
-## Deployment
-
-### Production Build
-```bash
-<<<<<<< HEAD
-npm run build
-npm start
-=======
-npm run dev  # Runs on http://localhost:3003
->>>>>>> 11368481
-```
-
-### Environment Variables
-Ensure all required environment variables are configured:
-
-- `DATABASE_URL`: PostgreSQL connection string
-- `NEXTAUTH_SECRET`: Authentication secret
-- `NEXTAUTH_URL`: Application URL
-- `UPLOADTHING_SECRET`: File upload service secret
-- `UPLOADTHING_APP_ID`: File upload service app ID
-
-## Contributing
-
-1. **Fork the repository**
-2. **Create a feature branch**: `git checkout -b feature/amazing-feature`
-3. **Commit changes**: `git commit -m 'Add amazing feature'`
-4. **Push to branch**: `git push origin feature/amazing-feature`
-5. **Open a Pull Request**
-
-### Development Guidelines
-
-- Follow TypeScript best practices
-- Write comprehensive tests for new features
-- Ensure all quality checks pass
-- Update documentation for new features
-- Follow the established code style
-
-## Troubleshooting
-
-<<<<<<< HEAD
-### Common Issues
-
-1. **Database Connection Issues**
-   - Verify DATABASE_URL is correct
-   - Ensure PostgreSQL is running
-   - Check database permissions
-=======
+### Scripts
+
 #### Standard Scripts
 - `npm run dev` - Start development server on port 3003
 - `npm run build` - Build for production
@@ -263,7 +152,133 @@
 - `npm run start:env` - Start production server with custom port (via `PORT` env var)
 
 ### Database Commands
->>>>>>> 11368481
+
+### Error Handling
+Comprehensive error handling system:
+
+- **Error Boundaries**: React error boundaries for component isolation
+- **Validation**: Input validation with security measures
+- **Logging**: Structured error logging and monitoring
+- **Recovery**: Graceful error recovery mechanisms
+
+### Security Features
+- **Input Validation**: Comprehensive input sanitization
+- **XSS Prevention**: Content sanitization and validation
+- **Rate Limiting**: API rate limiting and abuse prevention
+- **Authentication**: Secure authentication and authorization
+
+## Development
+
+### Code Quality
+The project includes comprehensive quality assurance tools:
+
+```bash
+# Run all quality checks
+npm run quality:all
+
+# Individual quality checks
+npm run quality:check        # Code quality
+npm run quality:maintenance  # Dependency maintenance
+npm run quality:verify       # Implementation verification
+```
+
+### Testing
+```bash
+# Run all tests
+npm test
+
+# Run tests with coverage
+npm run test:coverage
+
+# Run tests in watch mode
+npm run test:watch
+```
+
+### Linting
+```bash
+# Run ESLint
+npm run lint
+
+# Fix linting issues
+npm run lint:fix
+```
+
+## API Documentation
+
+### Authentication Endpoints
+- `POST /api/auth/signin` - User sign in
+- `POST /api/auth/signout` - User sign out
+- `GET /api/auth/session` - Get current session
+
+### Article Management
+- `GET /api/admin/articles` - List articles
+- `POST /api/admin/articles` - Create article
+- `PUT /api/admin/articles/[id]` - Update article
+- `DELETE /api/admin/articles/[id]` - Delete article
+
+### Media Management
+- `GET /api/admin/media` - List media files
+- `POST /api/admin/media` - Upload media
+- `DELETE /api/admin/media/[id]` - Delete media
+
+## Deployment
+
+### Production Build
+```bash
+npm run build
+npm start
+```
+
+### Environment Variables
+Ensure all required environment variables are configured:
+
+- `DATABASE_URL`: PostgreSQL connection string
+- `NEXTAUTH_SECRET`: Authentication secret
+- `NEXTAUTH_URL`: Application URL
+- `UPLOADTHING_SECRET`: File upload service secret
+- `UPLOADTHING_APP_ID`: File upload service app ID
+
+### Port Configuration Details
+The dashboard uses port 3003 to avoid conflicts with:
+- Main site application (port 3000)
+- Documentation application (port 3001)
+- Other services in the monorepo
+
+#### Port Assignment Strategy
+- **Development**: Fixed port 3003 for consistency (`npm run dev`)
+- **Production**: Default Next.js port 3000 (`npm run start`)
+- **Flexible**: Environment-based ports (`npm run dev:env`, `npm run start:env`)
+
+#### Environment Variables
+- `DASHBOARD_PORT` - Custom development port (defaults to 3003)
+- `PORT` - Custom production port (defaults to 3003 when using `start:env`)
+
+For detailed port configuration information, see [PORT_CONFIGURATION.md](./PORT_CONFIGURATION.md) and [DEVELOPMENT_SCRIPTS.md](./DEVELOPMENT_SCRIPTS.md).
+
+## Contributing
+
+1. **Fork the repository**
+2. **Create a feature branch**: `git checkout -b feature/amazing-feature`
+3. **Commit changes**: `git commit -m 'Add amazing feature'`
+4. **Push to branch**: `git push origin feature/amazing-feature`
+5. **Open a Pull Request`
+
+### Development Guidelines
+
+- Follow TypeScript best practices
+- Write comprehensive tests for new features
+- Ensure all quality checks pass
+- Update documentation for new features
+- Follow the established code style
+
+## Troubleshooting
+
+### Common Issues
+
+1. **Database Connection Issues**
+   - Verify DATABASE_URL is correct
+   - Ensure PostgreSQL is running
+   - Check database permissions
 
 2. **Authentication Issues**
    - Verify NEXTAUTH_SECRET is set
@@ -281,24 +296,6 @@
 - Review the [Documentation](https://docs.your-site.com)
 - Contact the development team
 
-<<<<<<< HEAD
 ## License
 
-This project is licensed under the MIT License - see the [LICENSE](LICENSE) file for details.
-=======
-The dashboard uses port 3003 to avoid conflicts with:
-- Main site application (port 3000)
-- Documentation application (port 3001)
-- Other services in the monorepo
-
-### Port Assignment Strategy
-- **Development**: Fixed port 3003 for consistency (`npm run dev`)
-- **Production**: Default Next.js port 3000 (`npm run start`)
-- **Flexible**: Environment-based ports (`npm run dev:env`, `npm run start:env`)
-
-### Environment Variables
-- `DASHBOARD_PORT` - Custom development port (defaults to 3003)
-- `PORT` - Custom production port (defaults to 3003 when using `start:env`)
-
-For detailed port configuration information, see [PORT_CONFIGURATION.md](./PORT_CONFIGURATION.md) and [DEVELOPMENT_SCRIPTS.md](./DEVELOPMENT_SCRIPTS.md).
->>>>>>> 11368481
+This project is licensed under the MIT License - see the [LICENSE](LICENSE) file for details.