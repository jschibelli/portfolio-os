--- conflicted
+++ resolved
@@ -3,26 +3,15 @@
 ## Development Setup
 
 ### Port Configuration
-<<<<<<< HEAD
-The dashboard application runs on port 3003 by default to avoid conflicts with other applications in the monorepo.
-
-```bash
-npm run dev  # Runs on http://localhost:3003
-=======
 The dashboard application runs on port 3001 by default to avoid conflicts with other applications in the monorepo.
 
 ```bash
 npm run dev  # Runs on http://localhost:3001
->>>>>>> d522e8fb
 ```
 
 ### Available Scripts
 
-<<<<<<< HEAD
-- `npm run dev` - Start development server on port 3003
-=======
 - `npm run dev` - Start development server on port 3001
->>>>>>> d522e8fb
 - `npm run build` - Build for production
 - `npm run start` - Start production server
 - `npm run lint` - Run ESLint
@@ -47,11 +36,7 @@
 
 ## Port Configuration Notes
 
-<<<<<<< HEAD
-The dashboard uses port 3003 to avoid conflicts with:
-=======
 The dashboard uses port 3001 to avoid conflicts with:
->>>>>>> d522e8fb
 - Main site application (typically port 3000)
 - Other services in the monorepo
 - Common development ports
