import { Button } from '../../ui';
import { ArrowRightIcon } from 'lucide-react';
import Link from 'next/link';
import { useEffect, useState } from 'react';
<<<<<<< HEAD
import { ModernHeroProps, HeroContent, HeroCTA, HeroImage, HeroAnimation } from './types';
=======
import { heroSpacingClasses } from '../../ui/spacing';
import { cn } from '@/lib/utils';
>>>>>>> 2d1d5716

// Helper function to map hero CTA size to Button size
const mapCTASizeToButtonSize = (size?: string): 'default' | 'sm' | 'lg' | 'icon' => {
	switch (size) {
		case 'sm':
			return 'sm';
		case 'md':
			return 'default';
		case 'lg':
			return 'lg';
		case 'icon':
			return 'icon';
		default:
			return 'lg';
	}
};

// Default content for modern hero
const defaultContent: HeroContent = {
	title: "Building Smarter, Faster Web Applications",
	subtitle: "Welcome to the Future",
	description: "Transforming ideas into high-performance digital experiences that drive business growth."
};

// Default primary CTA
const defaultPrimaryCTA: HeroCTA = {
	text: "Get Started",
	href: "/contact",
	variant: "primary",
	size: "lg",
	'aria-label': "Start your project journey"
};

// Default secondary CTA
const defaultSecondaryCTA: HeroCTA = {
	text: "Read the Blog",
	href: "/blog",
	variant: "outline",
	size: "lg",
	'aria-label': "Read our latest insights and tutorials"
};

// Default background image
const defaultBackgroundImage: HeroImage = {
	src: '/assets/hero/hero-bg1.png',
	alt: 'Modern hero background',
	quality: 85,
	priority: true
};

// Default animation configuration
const defaultAnimation: HeroAnimation = {
	duration: 1.0,
	delay: 0.1,
	ease: 'easeOut',
	enabled: true
};

export default function ModernHero({
	content = defaultContent,
	primaryCTA = defaultPrimaryCTA,
	secondaryCTA = defaultSecondaryCTA,
	backgroundImage = defaultBackgroundImage,
	animation = defaultAnimation,
	enableIntersectionObserver = true,
	className = "",
	...props
}: ModernHeroProps) {
	const [isVisible, setIsVisible] = useState(false);

	useEffect(() => {
		const observer = new IntersectionObserver(
			([entry]) => {
				if (entry.isIntersecting) {
					setIsVisible(true);
				}
			},
			{ threshold: 0.1 },
		);

		const element = document.querySelector('.hero-container');
		if (element) {
			observer.observe(element);
		}

		return () => {
			if (element) {
				observer.unobserve(element);
			}
		};
	}, []);

	return (
<<<<<<< HEAD
		<div 
			className={`hero-container relative min-h-screen overflow-hidden py-12 md:py-16 ${className}`}
			{...props}
		>
=======
		<div className={cn("hero-container relative min-h-[400px] overflow-hidden", heroSpacingClasses.section.default)}>
>>>>>>> 2d1d5716
			{/* Background image */}
			<div
				className="absolute inset-0 bg-cover bg-center bg-no-repeat"
				style={{
					backgroundImage: `url(${backgroundImage.src})`,
				}}
			/>
			{/* Dark overlay for better text readability */}
			<div className="absolute inset-0 bg-black/40" />

			<div className={cn(heroSpacingClasses.container.default, "relative")}>
				<div className={cn("mx-auto flex flex-col items-center justify-center text-center", heroSpacingClasses.container.narrow)}>
					{/* Content Section */}
					<div
						className={cn(heroSpacingClasses.content.default, "transition-all duration-1000 ease-out", {
							'translate-y-0 opacity-100': isVisible,
							'translate-y-8 opacity-0': !isVisible
						})}
					>
						<div className="space-y-3">
							{content.subtitle && (
								<h2
									className={`text-xs font-medium uppercase tracking-wider text-stone-200 transition-all delay-200 duration-700 sm:text-sm ${
										isVisible ? 'translate-y-0 opacity-100' : 'translate-y-4 opacity-0'
									}`}
								>
									{content.subtitle}
								</h2>
							)}
							<h1
								className={`duration-800 text-3xl font-bold tracking-tight text-white transition-all delay-300 sm:text-4xl md:text-5xl lg:text-6xl xl:text-7xl ${
									isVisible ? 'translate-y-0 opacity-100' : 'translate-y-6 opacity-0'
								}`}
							>
								{content.title}
							</h1>
						</div>

						{content.description && (
							<p
								className={`delay-400 mx-auto max-w-[600px] px-4 text-base leading-relaxed text-stone-300 transition-all duration-700 sm:text-lg ${
									isVisible ? 'translate-y-0 opacity-100' : 'translate-y-4 opacity-0'
								}`}
							>
								{content.description}
							</p>
						)}

						{(primaryCTA || secondaryCTA) && (
							<div
								className={`flex flex-col items-center justify-center gap-4 transition-all delay-500 duration-700 sm:flex-row ${
									isVisible ? 'translate-y-0 opacity-100' : 'translate-y-4 opacity-0'
								}`}
							>
								{primaryCTA && (
									<Button
										size={mapCTASizeToButtonSize(primaryCTA.size)}
										variant={primaryCTA.variant === "primary" ? "default" : primaryCTA.variant}
										className="group w-full px-6 py-3 text-sm font-semibold transition-all duration-300 hover:scale-105 hover:shadow-xl sm:w-fit sm:px-8 sm:text-base"
										asChild
									>
										<Link href={primaryCTA.href} aria-label={primaryCTA['aria-label']}>
											{primaryCTA.text}
											{primaryCTA.icon}
										</Link>
									</Button>
								)}
								{secondaryCTA && (
									<Button
										size={mapCTASizeToButtonSize(secondaryCTA.size)}
										variant={secondaryCTA.variant === "primary" ? "default" : secondaryCTA.variant}
										className="group w-full px-6 py-3 text-sm font-semibold transition-all duration-300 hover:scale-105 hover:shadow-xl sm:w-fit sm:px-8 sm:text-base"
										asChild
									>
										<Link href={secondaryCTA.href} aria-label={secondaryCTA['aria-label']}>
											{secondaryCTA.text}
											{secondaryCTA.icon || <ArrowRightIcon className="ml-2 h-4 w-4 transition-transform group-hover:translate-x-1" />}
										</Link>
									</Button>
								)}
							</div>
						)}
					</div>
				</div>
			</div>
		</div>
	);
}<|MERGE_RESOLUTION|>--- conflicted
+++ resolved
@@ -2,12 +2,9 @@
 import { ArrowRightIcon } from 'lucide-react';
 import Link from 'next/link';
 import { useEffect, useState } from 'react';
-<<<<<<< HEAD
 import { ModernHeroProps, HeroContent, HeroCTA, HeroImage, HeroAnimation } from './types';
-=======
 import { heroSpacingClasses } from '../../ui/spacing';
 import { cn } from '@/lib/utils';
->>>>>>> 2d1d5716
 
 // Helper function to map hero CTA size to Button size
 const mapCTASizeToButtonSize = (size?: string): 'default' | 'sm' | 'lg' | 'icon' => {
@@ -101,14 +98,14 @@
 	}, []);
 
 	return (
-<<<<<<< HEAD
 		<div 
-			className={`hero-container relative min-h-screen overflow-hidden py-12 md:py-16 ${className}`}
+			className={cn(
+				"hero-container relative min-h-screen overflow-hidden",
+				heroSpacingClasses.section.default,
+				className
+			)}
 			{...props}
 		>
-=======
-		<div className={cn("hero-container relative min-h-[400px] overflow-hidden", heroSpacingClasses.section.default)}>
->>>>>>> 2d1d5716
 			{/* Background image */}
 			<div
 				className="absolute inset-0 bg-cover bg-center bg-no-repeat"
