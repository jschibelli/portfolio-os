import { motion } from 'framer-motion';
import { ArrowRightIcon, MailIcon, MessageSquareIcon } from 'lucide-react';
import Image from 'next/image';
import Link from 'next/link';
import { Button } from '../../ui/button';

// Shared styles for better maintainability
const SHARED_BUTTON_STYLES = "group bg-white px-8 py-4 text-lg font-semibold text-stone-900 transition-all duration-300 hover:scale-105 hover:bg-stone-100 hover:shadow-xl";

// Animation variants for consistent motion
const fadeInUp = {
	initial: { opacity: 0, y: 20 },
	animate: { opacity: 1, y: 0 },
	transition: { duration: 0.8, ease: 'easeOut' }
};

const fadeInUpDelayed = (delay: number) => ({
	initial: { opacity: 0, y: 20 },
	animate: { opacity: 1, y: 0 },
	transition: { duration: 0.8, delay, ease: 'easeOut' }
});

export default function Hero() {
	return (
<<<<<<< HEAD
		<section className="relative flex min-h-[400px] items-center justify-center overflow-hidden py-12 md:py-16">
			{/* Background Image with optimized loading */}
=======
		<header className="relative flex min-h-[400px] items-center justify-center overflow-hidden py-12 md:py-16">
			{/* Background Image */}
>>>>>>> dab0eb73
			<div className="absolute inset-0 z-0">
				<Image
					src="/assets/hero/hero-image.webp"
					alt="Abstract stone palette background"
					fill
					className="object-cover"
					priority
					sizes="(max-width: 768px) 100vw, (max-width: 1200px) 100vw, 100vw"
					quality={85}
					placeholder="blur"
					blurDataURL="data:image/jpeg;base64,/9j/4AAQSkZJRgABAQAAAQABAAD/2wBDAAYEBQYFBAYGBQYHBwYIChAKCgkJChQODwwQFxQYGBcUFhYaHSUfGhsjHBYWICwgIyYnKSopGR8tMC0oMCUoKSj/2wBDAQcHBwoIChMKChMoGhYaKCgoKCgoKCgoKCgoKCgoKCgoKCgoKCgoKCgoKCgoKCgoKCgoKCgoKCgoKCgoKCgoKCj/wAARCAAIAAoDASIAAhEBAxEB/8QAFQABAQAAAAAAAAAAAAAAAAAAAAv/xAAhEAACAQMDBQAAAAAAAAAAAAABAgMABAUGIWGRkqGx0f/EABUBAQEAAAAAAAAAAAAAAAAAAAMF/8QAGhEAAgIDAAAAAAAAAAAAAAAAAAECEgMRkf/aAAwDAQACEQMRAD8AltJagyeH0AthI5xdrLcNM91BF5pX2HaH9bcfaSXWGaRmknyJckliyjqTzSlT54b6bk+h0R//2Q=="
				/>
				{/* Radial gradient overlay for readability */}
				<div className="bg-gradient-radial absolute inset-0 from-stone-900/80 via-stone-900/60 to-stone-900/40" />
			</div>

			{/* Content */}
			<div className="container relative z-10 mx-auto px-4 text-center">
				<motion.div
					{...fadeInUp}
					className="mx-auto max-w-4xl space-y-6"
				>
					{/* Hero Tagline */}
					<motion.h1
						initial={{ opacity: 0, y: 30 }}
						animate={{ opacity: 1, y: 0 }}
						transition={{ duration: 0.8, delay: 0.2, ease: 'easeOut' }}
						className="text-4xl font-bold tracking-tight text-white leading-tight md:text-6xl lg:text-7xl md:leading-tight lg:leading-tight"
					>
						Building Smarter, Faster<br />
						Web Applications
					</motion.h1>

					{/* Value Proposition */}
					<motion.section
						{...fadeInUpDelayed(0.4)}
						className="space-y-3"
						aria-labelledby="hero-name"
					>
						<p id="hero-name" className="text-xl font-semibold text-stone-200 md:text-2xl lg:text-3xl">
							John Schibelli
						</p>
						<p className="text-lg font-semibold text-stone-300 md:text-xl lg:text-2xl">
							Senior Front-End Developer
						</p>
						<p className="mx-auto max-w-3xl text-base font-medium leading-relaxed text-stone-300 md:text-lg lg:text-xl">
							Transforming ideas into high-performance digital experiences that drive business growth. 
							Expert in React, Next.js, and TypeScript with 15+ years of proven results.
						</p>
					</motion.section>

					{/* Enhanced CTA Button Hierarchy */}
					<motion.nav
						{...fadeInUpDelayed(0.6)}
						className="flex flex-col items-center justify-center gap-4 sm:flex-row sm:gap-6"
						aria-label="Primary navigation actions"
					>
						{/* Primary CTA: Start conversation about project goals */}
						<Button
							size="lg"
							className={`${SHARED_BUTTON_STYLES} min-w-[180px] justify-center bg-gradient-to-r from-stone-900 to-stone-700 text-white hover:from-stone-800 hover:to-stone-600`}
							asChild
						>
							<Link href="/contact" aria-label="Start a conversation about your project goals and business objectives">
								<span className="flex items-center">
									<MessageSquareIcon className="mr-2 h-5 w-5" />
									Discuss Your Goals
									<ArrowRightIcon className="ml-2 h-5 w-5 transition-transform group-hover:translate-x-1" aria-hidden="true" />
								</span>
							</Link>
						</Button>

						{/* Secondary CTA: View proven results and case studies */}
						<Button
							size="lg"
							className={`${SHARED_BUTTON_STYLES} min-w-[160px] justify-center`}
							asChild
						>
							<Link href="/projects" aria-label="View proven results and case studies of successful web applications">
								<span className="flex items-center">
									See My Results
									<ArrowRightIcon className="ml-2 h-5 w-5 transition-transform group-hover:translate-x-1" aria-hidden="true" />
								</span>
							</Link>
						</Button>
					</motion.nav>

					{/* Tertiary CTA: Direct email option */}
					<motion.div
						{...fadeInUpDelayed(0.8)}
						className="flex flex-col items-center justify-center gap-2"
					>
						<p className="text-sm text-stone-300">
							Prefer email? 
							<a 
								href="mailto:john@johnschibelli.com?subject=Project%20Discussion%20-%20Let's%20Talk" 
								className="ml-1 font-semibold text-white underline hover:text-stone-200 transition-colors"
								aria-label="Send email directly to discuss your project"
							>
								Email me directly
							</a>
						</p>
					</motion.div>
				</motion.div>
			</div>

			{/* Scroll indicator */}
			<motion.div
				initial={{ opacity: 0 }}
				animate={{ opacity: 1 }}
				transition={{ duration: 1, delay: 1.2 }}
				className="absolute bottom-8 left-1/2 z-10 -translate-x-1/2 transform"
			>
				<motion.div
					animate={{ y: [0, 10, 0] }}
					transition={{ duration: 2, repeat: Infinity, ease: 'easeInOut' }}
					className="flex h-10 w-6 justify-center rounded-full border-2 border-white"
				>
					<motion.div
						animate={{ y: [0, 12, 0] }}
						transition={{ duration: 2, repeat: Infinity, ease: 'easeInOut' }}
						className="mt-2 h-3 w-1 rounded-full bg-white"
					/>
				</motion.div>
			</motion.div>
		</header>
	);
}<|MERGE_RESOLUTION|>--- conflicted
+++ resolved
@@ -22,13 +22,8 @@
 
 export default function Hero() {
 	return (
-<<<<<<< HEAD
-		<section className="relative flex min-h-[400px] items-center justify-center overflow-hidden py-12 md:py-16">
+		<header className="relative flex min-h-[400px] items-center justify-center overflow-hidden py-12 md:py-16">
 			{/* Background Image with optimized loading */}
-=======
-		<header className="relative flex min-h-[400px] items-center justify-center overflow-hidden py-12 md:py-16">
-			{/* Background Image */}
->>>>>>> dab0eb73
 			<div className="absolute inset-0 z-0">
 				<Image
 					src="/assets/hero/hero-image.webp"
