import { motion } from 'framer-motion';
import { ArrowRightIcon, MailIcon, MessageSquareIcon } from 'lucide-react';
import Image from 'next/image';
import Link from 'next/link';
import { Button } from '../../ui/button';
import { PRIMARY_BUTTON_STYLES, SECONDARY_BUTTON_STYLES, ICON_SPACING } from '../../../lib/button-styles';
import { ClassicHeroProps, HeroContent, HeroCTA, HeroImage, HeroAnimation } from './types';

// Helper function to map hero CTA size to Button size
const mapCTASizeToButtonSize = (size?: string): 'default' | 'sm' | 'lg' | 'icon' => {
	switch (size) {
		case 'sm':
			return 'sm';
		case 'md':
			return 'default';
		case 'lg':
			return 'lg';
		case 'icon':
			return 'icon';
		default:
			return 'lg';
	}
};

// Animation variants for consistent motion
const fadeInUp = {
	initial: { opacity: 0, y: 20 },
	animate: { opacity: 1, y: 0 },
	transition: { duration: 0.8, ease: 'easeOut' }
};

const fadeInUpDelayed = (delay: number) => ({
	initial: { opacity: 0, y: 20 },
	animate: { opacity: 1, y: 0 },
	transition: { duration: 0.8, delay, ease: 'easeOut' }
});

// Default hero content
const defaultHeroContent: HeroContent = {
	title: "Building Smarter, Faster\nWeb Applications",
	subtitle: "John Schibelli",
	description: "Transforming ideas into high-performance digital experiences that drive business growth. Expert in React, Next.js, and TypeScript with 15+ years of proven results.",
	authorName: "John Schibelli",
	professionalTitle: "Senior Front-End Developer"
};

// Default hero CTAs
const defaultHeroCTAs: HeroCTA[] = [
	{
		text: "Discuss Your Goals",
		href: "/contact",
		variant: "primary",
		size: "lg",
		'aria-label': "Start a conversation about your project goals and business objectives",
		icon: <MessageSquareIcon className={ICON_SPACING.left} />
	},
	{
		text: "See My Results",
		href: "/projects",
		variant: "secondary",
		size: "lg",
		'aria-label': "View proven results and case studies of successful web applications",
		icon: <ArrowRightIcon className={`${ICON_SPACING.right} transition-transform group-hover:translate-x-1`} />
	}
];

// Default background image
const defaultBackgroundImage: HeroImage = {
	src: "/assets/hero/hero-bg.png",
	alt: "Professional background for John Schibelli's portfolio",
	quality: 85,
	priority: true,
	blurDataURL: "data:image/jpeg;base64,/9j/4AAQSkZJRgABAQAAAQABAAD/2wBDAAYEBQYFBAYGBQYHBwYIChAKCgkJChQODwwQFxQYGBcUFhYaHSUfGhsjHBYWICwgIyYnKSopGR8tMC0oMCUoKSj/2wBDAQcHBwoIChMKChMoGhYaKCgoKCgoKCgoKCgoKCgoKCgoKCgoKCgoKCgoKCgoKCgoKCgoKCgoKCgoKCgoKCgoKCj/wAARCAAIAAoDASIAAhEBAxEB/8QAFQABAQAAAAAAAAAAAAAAAAAAAAv/xAAhEAACAQMDBQAAAAAAAAAAAAABAgMABAUGIWGRkqGx0f/EABUBAQEAAAAAAAAAAAAAAAAAAAMF/8QAGhEAAgIDAAAAAAAAAAAAAAAAAAECEgMRkf/aAAwDAQACEQMRAD8AltJagyeH0AthI5xdrLcNM91BF5pX2HaH9bcfaSXWGaRmknyJckliyjqTzSlT54b6bk+h0R//2Q==",
	sizes: "(max-width: 768px) 100vw, (max-width: 1200px) 100vw, 100vw"
};

// Default animation configuration
const defaultAnimation: HeroAnimation = {
	duration: 0.8,
	delay: 0.2,
	ease: 'easeOut',
	enabled: true
};

function Hero({
	content = defaultHeroContent,
	ctas = defaultHeroCTAs,
	backgroundImage = defaultBackgroundImage,
	animation = defaultAnimation,
	enableGradientOverlay = true,
	className = "",
	...props
}: ClassicHeroProps) {
	return (
		<header 
			className={`relative flex min-h-[400px] items-center justify-center overflow-hidden py-12 md:py-16 ${className}`}
			{...props}
		>
			{/* Background Image with optimized loading */}
			<div className="absolute inset-0 z-0">
				<Image
					src={backgroundImage.src}
					alt={backgroundImage.alt}
					fill
					className="object-cover"
					priority={backgroundImage.priority}
					sizes={backgroundImage.sizes}
					quality={backgroundImage.quality}
					placeholder={backgroundImage.blurDataURL ? "blur" : undefined}
					blurDataURL={backgroundImage.blurDataURL}
				/>
				{/* Radial gradient overlay for readability */}
				{enableGradientOverlay && (
					<div className="bg-gradient-radial absolute inset-0 from-stone-900/80 via-stone-900/60 to-stone-900/40" />
				)}
			</div>

			{/* Content */}
			<div className="container relative z-10 mx-auto px-4 text-center">
				<motion.div
					{...fadeInUp}
					className="mx-auto max-w-4xl space-y-6"
				>
					{/* Hero Tagline */}
					<motion.h1
						initial={{ opacity: 0, y: 30 }}
						animate={{ opacity: 1, y: 0 }}
<<<<<<< HEAD
						transition={{ duration: 0.8, delay: 0.2, ease: 'easeOut' }}
						className="hero-title text-white"
=======
						transition={{ 
							duration: animation.duration, 
							delay: animation.delay, 
							ease: animation.ease 
						}}
						className="text-4xl font-bold tracking-tight text-white leading-tight md:text-6xl lg:text-7xl md:leading-tight lg:leading-tight"
>>>>>>> 1d48a787
					>
						{content.title.split('\n').map((line, index) => (
							<span key={index}>
								{line}
								{index < content.title.split('\n').length - 1 && <br />}
							</span>
						))}
					</motion.h1>

					{/* Value Proposition */}
					<motion.section
						{...fadeInUpDelayed(0.4)}
						className="space-y-3"
						aria-labelledby="hero-name"
					>
<<<<<<< HEAD
						<p id="hero-name" className="hero-subtitle text-stone-200">
							John Schibelli
						</p>
						<p className="hero-subtitle text-stone-300">
							Senior Front-End Developer
						</p>
						<p className="hero-description mx-auto max-w-3xl text-stone-300">
							Transforming ideas into high-performance digital experiences that drive business growth. 
							Expert in React, Next.js, and TypeScript with 15+ years of proven results.
						</p>
=======
						{content.authorName && (
							<p id="hero-name" className="text-xl font-semibold text-stone-200 md:text-2xl lg:text-3xl">
								{content.authorName}
							</p>
						)}
						{content.professionalTitle && (
							<p className="text-lg font-semibold text-stone-300 md:text-xl lg:text-2xl">
								{content.professionalTitle}
							</p>
						)}
						{content.description && (
							<p className="mx-auto max-w-3xl text-base font-medium leading-relaxed text-stone-300 md:text-lg lg:text-xl">
								{content.description}
							</p>
						)}
>>>>>>> 1d48a787
					</motion.section>

					{/* Enhanced CTA Button Hierarchy */}
					{ctas && ctas.length > 0 && (
						<motion.nav
							{...fadeInUpDelayed(0.6)}
							className="flex flex-col items-center justify-center gap-4 sm:flex-row sm:gap-6"
							aria-label="Primary navigation actions"
						>
							{ctas.map((cta, index) => (
								<Button
									key={index}
									size={mapCTASizeToButtonSize(cta.size)}
									variant={cta.variant === "primary" ? "default" : cta.variant === "secondary" ? "outline" : cta.variant}
									className={`${
										cta.variant === "primary" ? PRIMARY_BUTTON_STYLES : 
										cta.variant === "secondary" ? SECONDARY_BUTTON_STYLES : ""
									} min-w-[180px] justify-center`}
									asChild
								>
									<Link href={cta.href} aria-label={cta['aria-label']}>
										<span className="flex items-center">
											{cta.icon}
											{cta.text}
											{cta.variant === "primary" && (
												<ArrowRightIcon className={`${ICON_SPACING.right} transition-transform group-hover:translate-x-1`} aria-hidden="true" />
											)}
										</span>
									</Link>
								</Button>
							))}
						</motion.nav>
					)}

					{/* Tertiary CTA: Direct email option */}
					<motion.div
						{...fadeInUpDelayed(0.8)}
						className="flex flex-col items-center justify-center gap-2"
					>
						<p className="text-sm text-stone-300">
							Prefer email? 
							<a 
								href="mailto:john@johnschibelli.com?subject=Project%20Discussion%20-%20Let's%20Talk" 
								className="ml-1 font-semibold text-white underline hover:text-stone-200 transition-colors"
								aria-label="Send email directly to discuss your project"
							>
								Email me directly
							</a>
						</p>
					</motion.div>
				</motion.div>
			</div>

		</header>
	);
}

export default Hero;<|MERGE_RESOLUTION|>--- conflicted
+++ resolved
@@ -125,17 +125,12 @@
 					<motion.h1
 						initial={{ opacity: 0, y: 30 }}
 						animate={{ opacity: 1, y: 0 }}
-<<<<<<< HEAD
-						transition={{ duration: 0.8, delay: 0.2, ease: 'easeOut' }}
-						className="hero-title text-white"
-=======
 						transition={{ 
 							duration: animation.duration, 
 							delay: animation.delay, 
 							ease: animation.ease 
 						}}
 						className="text-4xl font-bold tracking-tight text-white leading-tight md:text-6xl lg:text-7xl md:leading-tight lg:leading-tight"
->>>>>>> 1d48a787
 					>
 						{content.title.split('\n').map((line, index) => (
 							<span key={index}>
@@ -151,18 +146,6 @@
 						className="space-y-3"
 						aria-labelledby="hero-name"
 					>
-<<<<<<< HEAD
-						<p id="hero-name" className="hero-subtitle text-stone-200">
-							John Schibelli
-						</p>
-						<p className="hero-subtitle text-stone-300">
-							Senior Front-End Developer
-						</p>
-						<p className="hero-description mx-auto max-w-3xl text-stone-300">
-							Transforming ideas into high-performance digital experiences that drive business growth. 
-							Expert in React, Next.js, and TypeScript with 15+ years of proven results.
-						</p>
-=======
 						{content.authorName && (
 							<p id="hero-name" className="text-xl font-semibold text-stone-200 md:text-2xl lg:text-3xl">
 								{content.authorName}
@@ -178,7 +161,6 @@
 								{content.description}
 							</p>
 						)}
->>>>>>> 1d48a787
 					</motion.section>
 
 					{/* Enhanced CTA Button Hierarchy */}
