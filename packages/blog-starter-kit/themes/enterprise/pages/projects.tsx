--- conflicted
+++ resolved
@@ -1,10 +1,6 @@
 import { motion } from 'framer-motion';
 import request from 'graphql-request';
-<<<<<<< HEAD
 import { ArrowRightIcon, CalendarIcon, CodeIcon, ExternalLinkIcon, UsersIcon, X, MapPinIcon, CheckCircleIcon, SearchIcon, AwardIcon, FilterIcon, SortAscIcon, SortDescIcon, ChevronDownIcon } from 'lucide-react';
-=======
-import { ArrowRightIcon, CalendarIcon, CodeIcon, ExternalLinkIcon, MapPinIcon, UsersIcon, X, CheckCircleIcon, SearchIcon, AwardIcon, FilterIcon, SortAscIcon, SortDescIcon, ChevronDownIcon } from 'lucide-react';
->>>>>>> 0e52d9c8
 import { GetStaticProps } from 'next';
 import Head from 'next/head';
 import Link from 'next/link';
@@ -79,17 +75,9 @@
 	// Enhanced search function with better matching
 	const enhancedSearch = useCallback((query: string, projects: Project[]) => {
 		if (!query) return projects;
-<<<<<<< HEAD
-		
+
 		const searchLower = query.toLowerCase();
 		const searchTerms = searchLower.split(' ').filter(term => term.length > 0);
-		
-=======
-
-		const searchLower = query.toLowerCase();
-		const searchTerms = searchLower.split(' ').filter(term => term.length > 0);
-
->>>>>>> 0e52d9c8
 		return projects.filter(project => {
 			const searchableText = [
 				project.title,
@@ -99,11 +87,6 @@
 				...(project.client ? [project.client] : []),
 				...(project.industry ? [project.industry] : [])
 			].join(' ').toLowerCase();
-<<<<<<< HEAD
-			
-=======
-
->>>>>>> 0e52d9c8
 			// Check if all search terms are found
 			return searchTerms.every(term => searchableText.includes(term));
 		});
@@ -312,11 +295,7 @@
 				<main className="min-h-screen bg-white dark:bg-stone-950">
 					{/* Hero Section - Mobile Optimized */}
 					<section
-<<<<<<< HEAD
-						className="relative min-h-[500px] overflow-hidden bg-stone-50 py-16 md:py-20 dark:bg-stone-900"
-=======
 						className="relative min-h-[300px] sm:min-h-[400px] md:min-h-[500px] overflow-hidden bg-stone-50 py-8 sm:py-12 md:py-16 lg:py-20 dark:bg-stone-900"
->>>>>>> 0e52d9c8
 						style={{
 							backgroundImage: 'url(/assets/hero/hero-bg2.png)',
 							backgroundSize: 'cover',
@@ -333,22 +312,14 @@
 									initial={{ opacity: 0, y: 20 }}
 									animate={{ opacity: 1, y: 0 }}
 									transition={{ duration: 0.8, ease: 'easeOut' }}
-<<<<<<< HEAD
-									className="mx-auto max-w-5xl text-center space-y-8"
-=======
 									className="mx-auto max-w-5xl text-center space-y-6 sm:space-y-8"
->>>>>>> 0e52d9c8
 								>
 									{/* Main Hero Title */}
 									<motion.h1
 										initial={{ opacity: 0, y: 30 }}
 										animate={{ opacity: 1, y: 0 }}
 										transition={{ duration: 0.8, delay: 0.2, ease: 'easeOut' }}
-<<<<<<< HEAD
-										className="text-4xl font-bold text-stone-900 md:text-5xl lg:text-6xl dark:text-stone-100 leading-tight"
-=======
 										className="text-3xl sm:text-4xl md:text-5xl lg:text-6xl font-bold text-stone-900 dark:text-stone-100 leading-tight"
->>>>>>> 0e52d9c8
 									>
 										Building Smarter, Faster<br />
 										Web Applications
@@ -359,21 +330,12 @@
 										initial={{ opacity: 0, y: 20 }}
 										animate={{ opacity: 1, y: 0 }}
 										transition={{ duration: 0.8, delay: 0.4, ease: 'easeOut' }}
-<<<<<<< HEAD
-										className="space-y-4"
-									>
-										<h2 className="text-2xl font-semibold text-stone-800 md:text-3xl dark:text-stone-200">
-											John Schibelli
-										</h2>
-										<p className="text-lg font-medium text-stone-700 md:text-xl dark:text-stone-300">
-=======
 										className="space-y-3 sm:space-y-4"
 									>
 										<h2 className="text-xl sm:text-2xl md:text-3xl font-semibold text-stone-800 dark:text-stone-200">
 											John Schibelli
 										</h2>
 										<p className="text-base sm:text-lg md:text-xl font-medium text-stone-700 dark:text-stone-300">
->>>>>>> 0e52d9c8
 											15+ years of experience turning ideas into high-performance web apps
 										</p>
 									</motion.div>
@@ -383,28 +345,6 @@
 										initial={{ opacity: 0, y: 20 }}
 										animate={{ opacity: 1, y: 0 }}
 										transition={{ duration: 0.8, delay: 0.6, ease: 'easeOut' }}
-<<<<<<< HEAD
-										className="grid grid-cols-1 md:grid-cols-3 gap-6 max-w-4xl mx-auto"
-									>
-										<div className="flex flex-col items-center space-y-2 p-4 rounded-lg bg-white/50 dark:bg-stone-800/50 backdrop-blur-sm">
-											<CheckCircleIcon className="h-8 w-8 text-green-600 dark:text-green-400" />
-											<h3 className="font-semibold text-stone-900 dark:text-stone-100">Accessibility First</h3>
-											<p className="text-sm text-stone-600 dark:text-stone-400 text-center">WCAG compliant, inclusive design</p>
-										</div>
-										<div className="flex flex-col items-center space-y-2 p-4 rounded-lg bg-white/50 dark:bg-stone-800/50 backdrop-blur-sm">
-											<SearchIcon className="h-8 w-8 text-blue-600 dark:text-blue-400" />
-											<h3 className="font-semibold text-stone-900 dark:text-stone-100">SEO Optimized</h3>
-											<p className="text-sm text-stone-600 dark:text-stone-400 text-center">Performance & search visibility</p>
-										</div>
-										<div className="flex flex-col items-center space-y-2 p-4 rounded-lg bg-white/50 dark:bg-stone-800/50 backdrop-blur-sm">
-											<AwardIcon className="h-8 w-8 text-purple-600 dark:text-purple-400" />
-											<h3 className="font-semibold text-stone-900 dark:text-stone-100">Client Success</h3>
-											<p className="text-sm text-stone-600 dark:text-stone-400 text-center">Proven results & partnerships</p>
-										</div>
-									</motion.div>
-
-									{/* Location & Stats */}
-=======
 										className="grid grid-cols-1 md:grid-cols-3 gap-4 sm:gap-6 max-w-4xl mx-auto"
 									>
 										<div className="flex flex-col items-center space-y-2 p-4 rounded-lg bg-white/50 dark:bg-stone-800/50 backdrop-blur-sm">
@@ -425,29 +365,10 @@
 									</motion.div>
 
 									{/* Location and Stats */}
->>>>>>> 0e52d9c8
 									<motion.div
 										initial={{ opacity: 0, y: 20 }}
 										animate={{ opacity: 1, y: 0 }}
 										transition={{ duration: 0.8, delay: 0.8, ease: 'easeOut' }}
-<<<<<<< HEAD
-										className="flex flex-wrap justify-center gap-6 text-sm text-stone-600 dark:text-stone-400"
-									>
-										<div className="flex items-center gap-2">
-											<MapPinIcon className="h-4 w-4" />
-											<span>Towaco, NJ</span>
-										</div>
-										<div className="flex items-center gap-2">
-											<CalendarIcon className="h-4 w-4" />
-											<span>{allProjects.length} Projects</span>
-										</div>
-										<div className="flex items-center gap-2">
-											<UsersIcon className="h-4 w-4" />
-											<span>Client Success Stories</span>
-										</div>
-										<div className="flex items-center gap-2">
-											<CodeIcon className="h-4 w-4" />
-=======
 										className="flex flex-col sm:flex-row flex-wrap justify-center gap-3 sm:gap-6 text-xs sm:text-sm text-stone-500 dark:text-stone-400"
 									>
 										<div className="flex items-center justify-center gap-2">
@@ -465,7 +386,6 @@
 										</div>
 										<div className="flex items-center justify-center gap-2">
 											<CodeIcon className="h-3 w-3 sm:h-4 sm:w-4" />
->>>>>>> 0e52d9c8
 											<span>{allTags.length} Technologies</span>
 										</div>
 									</motion.div>
@@ -474,51 +394,7 @@
 						</div>
 					</section>
 
-<<<<<<< HEAD
-					{/* Enhanced Filters Section */}
-					<section className="border-b border-stone-200 bg-white py-8 dark:border-stone-800 dark:bg-stone-950">
-						<Container className="px-4">
-							<div className="space-y-6">
-								{/* Search and Sort Row */}
-								<div className="flex flex-col gap-4 sm:flex-row sm:items-center sm:justify-center">
-									<div className="flex flex-1 items-center gap-4 justify-center">
-										<div className="relative flex-1 max-w-md">
-											<Label htmlFor="search" className="sr-only">
-												Search projects
-											</Label>
-											<div className="relative">
-												<SearchIcon className="absolute left-3 top-1/2 h-4 w-4 -translate-y-1/2 text-stone-400" />
-												<Input
-													id="search"
-													type="text"
-													placeholder="Search projects, technologies, clients..."
-													value={currentSearch}
-													onChange={(e) => handleSearchChange(e.target.value)}
-													onFocus={() => setShowSuggestions(true)}
-													onBlur={() => setTimeout(() => setShowSuggestions(false), 200)}
-													className="pl-10"
-												/>
-												
-												{/* Search Suggestions Dropdown */}
-												{showSuggestions && searchSuggestions.length > 0 && (
-													<div className="absolute top-full left-0 right-0 z-50 mt-1 max-h-60 overflow-auto rounded-md border border-stone-200 bg-white shadow-lg dark:border-stone-700 dark:bg-stone-800">
-														{searchSuggestions.map((suggestion, index) => (
-															<button
-																key={index}
-																onClick={() => handleSuggestionClick(suggestion)}
-																className="w-full px-4 py-2 text-left text-sm hover:bg-stone-100 dark:hover:bg-stone-700"
-															>
-																{suggestion}
-															</button>
-														))}
-													</div>
-												)}
-											</div>
-										</div>
-										<div className="flex items-center gap-2">
-											<Label htmlFor="sort" className="text-sm font-medium text-stone-700 dark:text-stone-300">
-=======
-					{/* Filters Section - Mobile Optimized */}
+					{/* Enhanced Filters Section - Mobile Optimized */}
 					<section className="border-b border-stone-200 bg-white py-6 sm:py-8 dark:border-stone-800 dark:bg-stone-950">
 						<Container className="px-4 sm:px-6">
 							<div className="space-y-4 sm:space-y-6">
@@ -529,19 +405,39 @@
 									<Label htmlFor="search" className="sr-only">
 										Search projects
 									</Label>
-									<Input
-										id="search"
-										type="text"
-										placeholder="Search projects..."
-										value={currentSearch}
-										onChange={(e) => handleSearchChange(e.target.value)}
-										className="w-full h-12 text-base pl-4 touch-manipulation"
-										aria-describedby="search-help"
-										autoComplete="off"
-										spellCheck="false"
-									/>
-									<div id="search-help" className="sr-only">
-										Search through project titles, descriptions, and technologies
+									<div className="relative">
+										<SearchIcon className="absolute left-3 top-1/2 h-4 w-4 -translate-y-1/2 text-stone-400" />
+										<Input
+											id="search"
+											type="text"
+											placeholder="Search projects, technologies, clients..."
+											value={currentSearch}
+											onChange={(e) => handleSearchChange(e.target.value)}
+											onFocus={() => setShowSuggestions(true)}
+											onBlur={() => setTimeout(() => setShowSuggestions(false), 200)}
+											className="w-full h-12 text-base pl-10 touch-manipulation"
+											aria-describedby="search-help"
+											autoComplete="off"
+											spellCheck="false"
+										/>
+										<div id="search-help" className="sr-only">
+											Search through project titles, descriptions, and technologies
+										</div>
+										
+										{/* Search Suggestions Dropdown */}
+										{showSuggestions && searchSuggestions.length > 0 && (
+											<div className="absolute top-full left-0 right-0 z-50 mt-1 max-h-60 overflow-auto rounded-md border border-stone-200 bg-white shadow-lg dark:border-stone-700 dark:bg-stone-800">
+												{searchSuggestions.map((suggestion, index) => (
+													<button
+														key={index}
+														onClick={() => handleSuggestionClick(suggestion)}
+														className="w-full px-4 py-2 text-left text-sm hover:bg-stone-100 dark:hover:bg-stone-700"
+													>
+														{suggestion}
+													</button>
+												))}
+											</div>
+										)}
 									</div>
 									</div>
 
@@ -549,7 +445,6 @@
 									<div className="flex flex-col sm:flex-row gap-3 sm:gap-4 sm:items-center sm:justify-center">
 										<div className="flex items-center gap-2 w-full sm:w-auto">
 											<Label htmlFor="sort" className="text-sm font-medium text-stone-700 dark:text-stone-300 whitespace-nowrap">
->>>>>>> 0e52d9c8
 												Sort:
 											</Label>
 											<Select value={currentSort} onValueChange={handleSortChange}>
@@ -584,94 +479,7 @@
 									</div>
 								</div>
 
-<<<<<<< HEAD
-								{/* Advanced Filters Row */}
-								<div className="grid grid-cols-1 gap-4 sm:grid-cols-2 lg:grid-cols-4">
-									{/* Project Type Filter */}
-									<div className="space-y-2">
-										<Label htmlFor="category" className="text-sm font-medium text-stone-700 dark:text-stone-300">
-											Project Type
-										</Label>
-										<Select value={currentCategory || 'all'} onValueChange={handleCategoryChange}>
-											<SelectTrigger id="category">
-												<SelectValue placeholder="All Types" />
-											</SelectTrigger>
-											<SelectContent>
-												<SelectItem value="all">All Types</SelectItem>
-												{allCategories.map((category) => (
-													<SelectItem key={category} value={category}>
-														{category.replace('-', ' ').replace(/\b\w/g, l => l.toUpperCase())}
-													</SelectItem>
-												))}
-											</SelectContent>
-										</Select>
-									</div>
-
-									{/* Status Filter */}
-									<div className="space-y-2">
-										<Label htmlFor="status" className="text-sm font-medium text-stone-700 dark:text-stone-300">
-											Status
-										</Label>
-										<Select value={currentStatus || 'all'} onValueChange={handleStatusChange}>
-											<SelectTrigger id="status">
-												<SelectValue placeholder="All Status" />
-											</SelectTrigger>
-											<SelectContent>
-												<SelectItem value="all">All Status</SelectItem>
-												{allStatuses.map((status) => (
-													<SelectItem key={status} value={status}>
-														{status.replace('-', ' ').replace(/\b\w/g, l => l.toUpperCase())}
-													</SelectItem>
-												))}
-											</SelectContent>
-										</Select>
-									</div>
-
-									{/* Technology Filter */}
-									<div className="space-y-2">
-										<Label htmlFor="technology" className="text-sm font-medium text-stone-700 dark:text-stone-300">
-											Technology
-										</Label>
-										<Select value={currentTechnology || 'all'} onValueChange={handleTechnologyChange}>
-											<SelectTrigger id="technology">
-												<SelectValue placeholder="All Technologies" />
-											</SelectTrigger>
-											<SelectContent>
-												<SelectItem value="all">All Technologies</SelectItem>
-												{allTechnologies.slice(0, 20).map((tech) => (
-													<SelectItem key={tech} value={tech}>
-														{tech}
-													</SelectItem>
-												))}
-											</SelectContent>
-										</Select>
-									</div>
-
-									{/* Client Filter */}
-									<div className="space-y-2">
-										<Label htmlFor="client" className="text-sm font-medium text-stone-700 dark:text-stone-300">
-											Client
-										</Label>
-										<Select value={currentClient || 'all'} onValueChange={handleClientChange}>
-											<SelectTrigger id="client">
-												<SelectValue placeholder="All Clients" />
-											</SelectTrigger>
-											<SelectContent>
-												<SelectItem value="all">All Clients</SelectItem>
-												{allClients.map((client) => (
-													<SelectItem key={client} value={client}>
-														{client}
-													</SelectItem>
-												))}
-											</SelectContent>
-										</Select>
-									</div>
-								</div>
-
-								{/* Active Filters Display */}
-=======
 								{/* Active Filters Display - Mobile Optimized */}
->>>>>>> 0e52d9c8
 								{hasActiveFilters && (
 									<div className="flex flex-wrap items-center gap-2 justify-center">
 										<span className="text-xs sm:text-sm font-medium text-stone-700 dark:text-stone-300 w-full text-center sm:w-auto">
@@ -744,13 +552,8 @@
 										)}
 
 										{currentSort !== 'default' && (
-<<<<<<< HEAD
-											<Badge variant="secondary" className="flex items-center gap-1">
-												Sort: {currentSort.replace('-', ' ').replace(/\b\w/g, l => l.toUpperCase())}
-=======
 											<Badge variant="secondary" className="flex items-center gap-1 text-xs px-2 py-1 touch-manipulation">
 												Sort: {currentSort.replace('-', ' ')}
->>>>>>> 0e52d9c8
 												<button
 													onClick={() => handleSortChange('default')}
 													className="ml-1 hover:text-red-600 touch-manipulation p-1"
@@ -805,14 +608,6 @@
 									{hasActiveFilters ? (
 										<span>
 											Showing {filteredAndSortedProjects.length} of {allProjects.length} projects
-<<<<<<< HEAD
-											{currentSearch && ` matching &quot;${currentSearch}&quot;`}
-											{currentCategory && ` in ${currentCategory.replace('-', ' ')} category`}
-											{currentStatus && ` with ${currentStatus.replace('-', ' ')} status`}
-											{currentTechnology && ` using ${currentTechnology}`}
-											{currentClient && ` for ${currentClient}`}
-											{currentTags.length > 0 && ` with ${currentTags.length} technology filter${currentTags.length > 1 ? 's' : ''}`}
-=======
 											{currentTags.length > 0 && (
 												<span className="block sm:inline">
 													<br className="sm:hidden" />
@@ -825,7 +620,6 @@
 													matching &quot;{currentSearch}&quot;
 												</span>
 											)}
->>>>>>> 0e52d9c8
 										</span>
 									) : (
 										<span>Showing all {allProjects.length} projects</span>
