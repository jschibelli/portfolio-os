--- conflicted
+++ resolved
@@ -1,369 +1,3 @@
-<<<<<<< HEAD
-export interface PersonStructuredData {
-	name: string;
-	description: string;
-	url: string;
-	image?: string;
-	sameAs?: string[];
-	jobTitle?: string;
-	worksFor?: {
-		name: string;
-		url: string;
-	};
-}
-
-export interface ArticleStructuredData {
-	headline: string;
-	description: string;
-	author: PersonStructuredData;
-	publisher: {
-		name: string;
-		url: string;
-		logo?: string;
-	};
-	datePublished: string;
-	dateModified?: string;
-	image?: string;
-	url: string;
-	mainEntityOfPage?: string;
-	articleSection?: string;
-	keywords?: string[];
-}
-
-export interface ServiceStructuredData {
-	name: string;
-	description: string;
-	provider: PersonStructuredData;
-	url: string;
-	image?: string;
-	areaServed?: string[];
-	serviceType?: string;
-}
-
-export interface OrganizationStructuredData {
-	name: string;
-	description: string;
-	url: string;
-	logo?: string;
-	sameAs?: string[];
-	contactPoint?: {
-		telephone: string;
-		contactType: string;
-		email?: string;
-	};
-	address?: {
-		streetAddress: string;
-		addressLocality: string;
-		addressRegion: string;
-		postalCode: string;
-		addressCountry: string;
-	};
-}
-
-export function generatePersonStructuredData(data: PersonStructuredData) {
-	return {
-		'@context': 'https://schema.org',
-		'@type': 'Person',
-		name: data.name,
-		description: data.description,
-		url: data.url,
-		...(data.image && { image: data.image }),
-		...(data.sameAs && { sameAs: data.sameAs }),
-		...(data.jobTitle && { jobTitle: data.jobTitle }),
-		...(data.worksFor && {
-			worksFor: {
-				'@type': 'Organization',
-				name: data.worksFor.name,
-				url: data.worksFor.url,
-			},
-		}),
-	};
-}
-
-export function generateArticleStructuredData(data: ArticleStructuredData) {
-	return {
-		'@context': 'https://schema.org',
-		'@type': 'Article',
-		headline: data.headline,
-		description: data.description,
-		author: generatePersonStructuredData(data.author),
-		publisher: {
-			'@type': 'Organization',
-			name: data.publisher.name,
-			url: data.publisher.url,
-			...(data.publisher.logo && { logo: data.publisher.logo }),
-		},
-		datePublished: data.datePublished,
-		...(data.dateModified && { dateModified: data.dateModified }),
-		...(data.image && { image: data.image }),
-		url: data.url,
-		...(data.mainEntityOfPage && { mainEntityOfPage: data.mainEntityOfPage }),
-		...(data.articleSection && { articleSection: data.articleSection }),
-		...(data.keywords && { keywords: data.keywords.join(', ') }),
-	};
-}
-
-export function generateServiceStructuredData(data: ServiceStructuredData) {
-	return {
-		'@context': 'https://schema.org',
-		'@type': 'Service',
-		name: data.name,
-		description: data.description,
-		provider: generatePersonStructuredData(data.provider),
-		url: data.url,
-		...(data.image && { image: data.image }),
-		...(data.areaServed && { areaServed: data.areaServed }),
-		...(data.serviceType && { serviceType: data.serviceType }),
-	};
-}
-
-export function generateOrganizationStructuredData(data: OrganizationStructuredData) {
-	return {
-		'@context': 'https://schema.org',
-		'@type': 'Organization',
-		name: data.name,
-		description: data.description,
-		url: data.url,
-		...(data.logo && { logo: data.logo }),
-		...(data.sameAs && { sameAs: data.sameAs }),
-		...(data.contactPoint && {
-			contactPoint: {
-				'@type': 'ContactPoint',
-				telephone: data.contactPoint.telephone,
-				contactType: data.contactPoint.contactType,
-				...(data.contactPoint.email && { email: data.contactPoint.email }),
-			},
-		}),
-		...(data.address && {
-			address: {
-				'@type': 'PostalAddress',
-				streetAddress: data.address.streetAddress,
-				addressLocality: data.address.addressLocality,
-				addressRegion: data.address.addressRegion,
-				postalCode: data.address.postalCode,
-				addressCountry: data.address.addressCountry,
-			},
-		}),
-	};
-}
-
-export function generateWebSiteStructuredData() {
-	return {
-		'@context': 'https://schema.org',
-		'@type': 'WebSite',
-		name: 'John Schibelli - Senior Front-End Developer',
-		description: 'Senior Front-End Developer with 15+ years of experience building scalable, high-performance web applications.',
-		url: 'https://johnschibelli.com',
-		author: generatePersonStructuredData({
-			name: 'John Schibelli',
-			description: 'Senior Front-End Developer with expertise in React, Next.js, TypeScript, and modern web technologies.',
-			url: 'https://johnschibelli.com',
-			jobTitle: 'Senior Front-End Developer',
-			sameAs: [
-				'https://linkedin.com/in/johnschibelli',
-				'https://github.com/johnschibelli',
-				'https://twitter.com/johnschibelli',
-			],
-		}),
-		publisher: generateOrganizationStructuredData({
-			name: 'John Schibelli',
-			description: 'Professional web development and consulting services',
-			url: 'https://johnschibelli.com',
-			contactPoint: {
-				telephone: '+1-555-0123',
-				contactType: 'customer service',
-				email: 'john@johnschibelli.com',
-			},
-		}),
-	};
-}
-
-export function generateBreadcrumbStructuredData(items: Array<{ name: string; url: string }>) {
-	return {
-		'@context': 'https://schema.org',
-		'@type': 'BreadcrumbList',
-		itemListElement: items.map((item, index) => ({
-			'@type': 'ListItem',
-			position: index + 1,
-			name: item.name,
-			item: item.url,
-		})),
-	};
-}
-
-export interface CreativeWorkStructuredData {
-	name: string;
-	description: string;
-	url: string;
-	image?: string;
-	author: PersonStructuredData;
-	publisher: {
-		name: string;
-		url: string;
-	};
-	keywords?: string[];
-	dateCreated?: string;
-	dateModified?: string;
-}
-
-export interface SoftwareApplicationStructuredData {
-	name: string;
-	description: string;
-	url: string;
-	image?: string;
-	applicationCategory: string;
-	operatingSystem: string;
-	offers: {
-		price: string;
-		priceCurrency: string;
-	};
-	author: PersonStructuredData;
-	publisher: {
-		name: string;
-		url: string;
-	};
-	keywords?: string[];
-	dateCreated?: string;
-	dateModified?: string;
-}
-
-/**
- * Generates structured data for a CreativeWork entity following schema.org standards
- * @param data - CreativeWork data object containing required and optional fields
- * @returns Structured data object for JSON-LD implementation
- * @throws Error if required fields are missing or invalid
- */
-export function generateCreativeWorkStructuredData(data: CreativeWorkStructuredData) {
-	// Input validation for required fields
-	if (!data || typeof data !== 'object') {
-		throw new Error('CreativeWork data is required and must be an object');
-	}
-	
-	if (!data.name || typeof data.name !== 'string' || data.name.trim() === '') {
-		throw new Error('CreativeWork name is required and must be a non-empty string');
-	}
-	
-	if (!data.description || typeof data.description !== 'string' || data.description.trim() === '') {
-		throw new Error('CreativeWork description is required and must be a non-empty string');
-	}
-	
-	if (!data.url || typeof data.url !== 'string' || data.url.trim() === '') {
-		throw new Error('CreativeWork URL is required and must be a non-empty string');
-	}
-	
-	if (!data.author || typeof data.author !== 'object') {
-		throw new Error('CreativeWork author is required and must be an object');
-	}
-	
-	if (!data.publisher || !data.publisher.name || !data.publisher.url) {
-		throw new Error('CreativeWork publisher with name and URL is required');
-	}
-
-	try {
-		return {
-			'@context': 'https://schema.org',
-			'@type': 'CreativeWork',
-			name: data.name.trim(),
-			description: data.description.trim(),
-			url: data.url.trim(),
-			...(data.image && { image: data.image.trim() }),
-			author: generatePersonStructuredData(data.author),
-			publisher: {
-				'@type': 'Organization',
-				name: data.publisher.name.trim(),
-				url: data.publisher.url.trim(),
-			},
-			...(data.keywords && Array.isArray(data.keywords) && data.keywords.length > 0 && { 
-				keywords: data.keywords.filter(k => typeof k === 'string' && k.trim() !== '').join(', ') 
-			}),
-			...(data.dateCreated && { dateCreated: data.dateCreated }),
-			...(data.dateModified && { dateModified: data.dateModified }),
-		};
-	} catch (error) {
-		console.error('Error generating creative work structured data:', error);
-		throw new Error(`Failed to generate creative work structured data: ${error instanceof Error ? error.message : 'Unknown error'}`);
-	}
-}
-
-/**
- * Generates structured data for a SoftwareApplication entity following schema.org standards
- * @param data - SoftwareApplication data object containing required and optional fields
- * @returns Structured data object for JSON-LD implementation
- * @throws Error if required fields are missing or invalid
- */
-export function generateSoftwareApplicationStructuredData(data: SoftwareApplicationStructuredData) {
-	// Input validation for required fields
-	if (!data || typeof data !== 'object') {
-		throw new Error('SoftwareApplication data is required and must be an object');
-	}
-	
-	if (!data.name || typeof data.name !== 'string' || data.name.trim() === '') {
-		throw new Error('SoftwareApplication name is required and must be a non-empty string');
-	}
-	
-	if (!data.description || typeof data.description !== 'string' || data.description.trim() === '') {
-		throw new Error('SoftwareApplication description is required and must be a non-empty string');
-	}
-	
-	if (!data.url || typeof data.url !== 'string' || data.url.trim() === '') {
-		throw new Error('SoftwareApplication URL is required and must be a non-empty string');
-	}
-	
-	if (!data.applicationCategory || typeof data.applicationCategory !== 'string' || data.applicationCategory.trim() === '') {
-		throw new Error('SoftwareApplication applicationCategory is required and must be a non-empty string');
-	}
-	
-	if (!data.operatingSystem || typeof data.operatingSystem !== 'string' || data.operatingSystem.trim() === '') {
-		throw new Error('SoftwareApplication operatingSystem is required and must be a non-empty string');
-	}
-	
-	if (!data.offers || !data.offers.price || !data.offers.priceCurrency) {
-		throw new Error('SoftwareApplication offers with price and priceCurrency is required');
-	}
-	
-	if (!data.author || typeof data.author !== 'object') {
-		throw new Error('SoftwareApplication author is required and must be an object');
-	}
-	
-	if (!data.publisher || !data.publisher.name || !data.publisher.url) {
-		throw new Error('SoftwareApplication publisher with name and URL is required');
-	}
-
-	try {
-		return {
-			'@context': 'https://schema.org',
-			'@type': 'SoftwareApplication',
-			name: data.name.trim(),
-			description: data.description.trim(),
-			url: data.url.trim(),
-			...(data.image && { image: data.image.trim() }),
-			applicationCategory: data.applicationCategory.trim(),
-			operatingSystem: data.operatingSystem.trim(),
-			offers: {
-				'@type': 'Offer',
-				price: data.offers.price.trim(),
-				priceCurrency: data.offers.priceCurrency.trim(),
-			},
-			author: generatePersonStructuredData(data.author),
-			publisher: {
-				'@type': 'Organization',
-				name: data.publisher.name.trim(),
-				url: data.publisher.url.trim(),
-			},
-			...(data.keywords && Array.isArray(data.keywords) && data.keywords.length > 0 && { 
-				keywords: data.keywords.filter(k => typeof k === 'string' && k.trim() !== '').join(', ') 
-			}),
-			...(data.dateCreated && { dateCreated: data.dateCreated }),
-			...(data.dateModified && { dateModified: data.dateModified }),
-		};
-	} catch (error) {
-		console.error('Error generating software application structured data:', error);
-		throw new Error(`Failed to generate software application structured data: ${error instanceof Error ? error.message : 'Unknown error'}`);
-	}
-}
- 
- 
-=======
 export interface PersonStructuredData {
 	name: string;
 	description: string;
@@ -895,4 +529,174 @@
 		throw new Error(`Failed to generate breadcrumb structured data: ${error instanceof Error ? error.message : 'Unknown error'}`);
 	}
 }
->>>>>>> 21fbf623
+
+export interface CreativeWorkStructuredData {
+	name: string;
+	description: string;
+	url: string;
+	image?: string;
+	author: PersonStructuredData;
+	publisher: {
+		name: string;
+		url: string;
+	};
+	keywords?: string[];
+	dateCreated?: string;
+	dateModified?: string;
+}
+
+export interface SoftwareApplicationStructuredData {
+	name: string;
+	description: string;
+	url: string;
+	image?: string;
+	applicationCategory: string;
+	operatingSystem: string;
+	offers: {
+		price: string;
+		priceCurrency: string;
+	};
+	author: PersonStructuredData;
+	publisher: {
+		name: string;
+		url: string;
+	};
+	keywords?: string[];
+	dateCreated?: string;
+	dateModified?: string;
+}
+
+/**
+ * Generates structured data for a CreativeWork entity following schema.org standards
+ * @param data - CreativeWork data object containing required and optional fields
+ * @returns Structured data object for JSON-LD implementation
+ * @throws Error if required fields are missing or invalid
+ */
+export function generateCreativeWorkStructuredData(data: CreativeWorkStructuredData) {
+	// Input validation for required fields
+	if (!data || typeof data !== 'object') {
+		throw new Error('CreativeWork data is required and must be an object');
+	}
+	
+	if (!data.name || typeof data.name !== 'string' || data.name.trim() === '') {
+		throw new Error('CreativeWork name is required and must be a non-empty string');
+	}
+	
+	if (!data.description || typeof data.description !== 'string' || data.description.trim() === '') {
+		throw new Error('CreativeWork description is required and must be a non-empty string');
+	}
+	
+	if (!data.url || typeof data.url !== 'string' || data.url.trim() === '') {
+		throw new Error('CreativeWork URL is required and must be a non-empty string');
+	}
+	
+	if (!data.author || typeof data.author !== 'object') {
+		throw new Error('CreativeWork author is required and must be an object');
+	}
+	
+	if (!data.publisher || !data.publisher.name || !data.publisher.url) {
+		throw new Error('CreativeWork publisher with name and URL is required');
+	}
+
+	try {
+		return {
+			'@context': 'https://schema.org',
+			'@type': 'CreativeWork',
+			name: data.name.trim(),
+			description: data.description.trim(),
+			url: data.url.trim(),
+			...(data.image && { image: data.image.trim() }),
+			author: generatePersonStructuredData(data.author),
+			publisher: {
+				'@type': 'Organization',
+				name: data.publisher.name.trim(),
+				url: data.publisher.url.trim(),
+			},
+			...(data.keywords && Array.isArray(data.keywords) && data.keywords.length > 0 && { 
+				keywords: data.keywords.filter(k => typeof k === 'string' && k.trim() !== '').join(', ') 
+			}),
+			...(data.dateCreated && { dateCreated: data.dateCreated }),
+			...(data.dateModified && { dateModified: data.dateModified }),
+		};
+	} catch (error) {
+		console.error('Error generating creative work structured data:', error);
+		throw new Error(`Failed to generate creative work structured data: ${error instanceof Error ? error.message : 'Unknown error'}`);
+	}
+}
+
+/**
+ * Generates structured data for a SoftwareApplication entity following schema.org standards
+ * @param data - SoftwareApplication data object containing required and optional fields
+ * @returns Structured data object for JSON-LD implementation
+ * @throws Error if required fields are missing or invalid
+ */
+export function generateSoftwareApplicationStructuredData(data: SoftwareApplicationStructuredData) {
+	// Input validation for required fields
+	if (!data || typeof data !== 'object') {
+		throw new Error('SoftwareApplication data is required and must be an object');
+	}
+	
+	if (!data.name || typeof data.name !== 'string' || data.name.trim() === '') {
+		throw new Error('SoftwareApplication name is required and must be a non-empty string');
+	}
+	
+	if (!data.description || typeof data.description !== 'string' || data.description.trim() === '') {
+		throw new Error('SoftwareApplication description is required and must be a non-empty string');
+	}
+	
+	if (!data.url || typeof data.url !== 'string' || data.url.trim() === '') {
+		throw new Error('SoftwareApplication URL is required and must be a non-empty string');
+	}
+	
+	if (!data.applicationCategory || typeof data.applicationCategory !== 'string' || data.applicationCategory.trim() === '') {
+		throw new Error('SoftwareApplication applicationCategory is required and must be a non-empty string');
+	}
+	
+	if (!data.operatingSystem || typeof data.operatingSystem !== 'string' || data.operatingSystem.trim() === '') {
+		throw new Error('SoftwareApplication operatingSystem is required and must be a non-empty string');
+	}
+	
+	if (!data.offers || !data.offers.price || !data.offers.priceCurrency) {
+		throw new Error('SoftwareApplication offers with price and priceCurrency is required');
+	}
+	
+	if (!data.author || typeof data.author !== 'object') {
+		throw new Error('SoftwareApplication author is required and must be an object');
+	}
+	
+	if (!data.publisher || !data.publisher.name || !data.publisher.url) {
+		throw new Error('SoftwareApplication publisher with name and URL is required');
+	}
+
+	try {
+		return {
+			'@context': 'https://schema.org',
+			'@type': 'SoftwareApplication',
+			name: data.name.trim(),
+			description: data.description.trim(),
+			url: data.url.trim(),
+			...(data.image && { image: data.image.trim() }),
+			applicationCategory: data.applicationCategory.trim(),
+			operatingSystem: data.operatingSystem.trim(),
+			offers: {
+				'@type': 'Offer',
+				price: data.offers.price.trim(),
+				priceCurrency: data.offers.priceCurrency.trim(),
+			},
+			author: generatePersonStructuredData(data.author),
+			publisher: {
+				'@type': 'Organization',
+				name: data.publisher.name.trim(),
+				url: data.publisher.url.trim(),
+			},
+			...(data.keywords && Array.isArray(data.keywords) && data.keywords.length > 0 && { 
+				keywords: data.keywords.filter(k => typeof k === 'string' && k.trim() !== '').join(', ') 
+			}),
+			...(data.dateCreated && { dateCreated: data.dateCreated }),
+			...(data.dateModified && { dateModified: data.dateModified }),
+		};
+	} catch (error) {
+		console.error('Error generating software application structured data:', error);
+		throw new Error(`Failed to generate software application structured data: ${error instanceof Error ? error.message : 'Unknown error'}`);
+	}
+}